# Copyright (c) Facebook, Inc. and its affiliates. All Rights Reserved.
from __future__ import absolute_import
from __future__ import division
from __future__ import print_function
from __future__ import unicode_literals

rocksdb_target_header_template = \
    """# This file \100generated by `python3 buckifier/buckify_rocksdb.py`
# --> DO NOT EDIT MANUALLY <--
# This file is a Facebook-specific integration for buck builds, so can
# only be validated by Facebook employees.
#
load("@fbcode_macros//build_defs:auto_headers.bzl", "AutoHeaders")
load("@fbcode_macros//build_defs:cpp_library.bzl", "cpp_library")
load(":defs.bzl", "test_binary")

REPO_PATH = package_name() + "/"

ROCKSDB_COMPILER_FLAGS = [
    "-fno-builtin-memcmp",
    # Needed to compile in fbcode
    "-Wno-expansion-to-defined",
    # Added missing flags from output of build_detect_platform
    "-Wnarrowing",
    "-DROCKSDB_NO_DYNAMIC_EXTENSION",
]

ROCKSDB_EXTERNAL_DEPS = [
    ("bzip2", None, "bz2"),
    ("snappy", None, "snappy"),
    ("zlib", None, "z"),
    ("gflags", None, "gflags"),
    ("lz4", None, "lz4"),
    ("zstd", None),
<<<<<<< HEAD
    ("tbb", None),
=======
>>>>>>> ed431616
]

ROCKSDB_OS_DEPS = [
    (
        "linux",
        ["third-party//numa:numa", "third-party//liburing:uring", "third-party//tbb:tbb"],
    ),
    (
        "macos",
        ["third-party//tbb:tbb"],
    ),
]

ROCKSDB_OS_PREPROCESSOR_FLAGS = [
    (
        "linux",
        [
            "-DOS_LINUX",
            "-DROCKSDB_FALLOCATE_PRESENT",
            "-DROCKSDB_MALLOC_USABLE_SIZE",
            "-DROCKSDB_PTHREAD_ADAPTIVE_MUTEX",
            "-DROCKSDB_RANGESYNC_PRESENT",
            "-DROCKSDB_SCHED_GETCPU_PRESENT",
            "-DROCKSDB_IOURING_PRESENT",
            "-DHAVE_SSE42",
            "-DLIBURING",
            "-DNUMA",
            "-DROCKSDB_PLATFORM_POSIX",
            "-DROCKSDB_LIB_IO_POSIX",
            "-DTBB",
        ],
    ),
    (
        "macos",
        [
            "-DOS_MACOSX",
            "-DROCKSDB_PLATFORM_POSIX",
            "-DROCKSDB_LIB_IO_POSIX",
            "-DTBB",
        ],
    ),
    (
        "windows",
        [ "-DOS_WIN", "-DWIN32", "-D_MBCS", "-DWIN64", "-DNOMINMAX" ]
    ),
]

ROCKSDB_PREPROCESSOR_FLAGS = [
    "-DROCKSDB_SUPPORT_THREAD_LOCAL",

    # Flags to enable libs we include
    "-DSNAPPY",
    "-DZLIB",
    "-DBZIP2",
    "-DLZ4",
    "-DZSTD",
    "-DZSTD_STATIC_LINKING_ONLY",
    "-DGFLAGS=gflags",

    # Added missing flags from output of build_detect_platform
    "-DROCKSDB_BACKTRACE",

    # Directories with files for #include
    "-I" + REPO_PATH + "include/",
    "-I" + REPO_PATH,
]

ROCKSDB_ARCH_PREPROCESSOR_FLAGS = {
    "x86_64": [
        "-DHAVE_PCLMUL",
    ],
}

build_mode = read_config("fbcode", "build_mode")

is_opt_mode = build_mode.startswith("opt")

# -DNDEBUG is added by default in opt mode in fbcode. But adding it twice
# doesn't harm and avoid forgetting to add it.
ROCKSDB_COMPILER_FLAGS += (["-DNDEBUG"] if is_opt_mode else [])

sanitizer = read_config("fbcode", "sanitizer")

# Do not enable jemalloc if sanitizer presents. RocksDB will further detect
# whether the binary is linked with jemalloc at runtime.
ROCKSDB_OS_PREPROCESSOR_FLAGS += ([(
    "linux",
    ["-DROCKSDB_JEMALLOC"],
)] if sanitizer == "" else [])

ROCKSDB_OS_DEPS += ([(
    "linux",
    ["third-party//jemalloc:headers"],
)] if sanitizer == "" else [])

ROCKSDB_LIB_DEPS = [
    ":rocksdb_lib",
    ":rocksdb_test_lib",
] if not is_opt_mode else [":rocksdb_lib"]
"""


library_template = """
cpp_library(
    name = "{name}",
    srcs = [{srcs}],
    {headers_attr_prefix}headers = {headers},
    arch_preprocessor_flags = ROCKSDB_ARCH_PREPROCESSOR_FLAGS,
    compiler_flags = ROCKSDB_COMPILER_FLAGS,
    os_deps = ROCKSDB_OS_DEPS,
    os_preprocessor_flags = ROCKSDB_OS_PREPROCESSOR_FLAGS,
    preprocessor_flags = ROCKSDB_PREPROCESSOR_FLAGS,
    deps = [{deps}],
    external_deps = ROCKSDB_EXTERNAL_DEPS{extra_external_deps},
<<<<<<< HEAD
=======
    link_whole = {link_whole},
>>>>>>> ed431616
)
"""

rocksdb_library_template = """
cpp_library(
    name = "{name}",
    srcs = [{srcs}],
    {headers_attr_prefix}headers = {headers},
    arch_preprocessor_flags = ROCKSDB_ARCH_PREPROCESSOR_FLAGS,
    compiler_flags = ROCKSDB_COMPILER_FLAGS,
    os_deps = ROCKSDB_OS_DEPS,
    os_preprocessor_flags = ROCKSDB_OS_PREPROCESSOR_FLAGS,
    preprocessor_flags = ROCKSDB_PREPROCESSOR_FLAGS,
    deps = ROCKSDB_LIB_DEPS,
    external_deps = ROCKSDB_EXTERNAL_DEPS,
)
"""

binary_template = """
cpp_binary(
    name = "{name}",
    srcs = [{srcs}],
    arch_preprocessor_flags = ROCKSDB_ARCH_PREPROCESSOR_FLAGS,
    compiler_flags = ROCKSDB_COMPILER_FLAGS,
    preprocessor_flags = ROCKSDB_PREPROCESSOR_FLAGS,
    deps = [{deps}],
    external_deps = ROCKSDB_EXTERNAL_DEPS,
)
"""

test_cfg_template = """    [
        "%s",
        "%s",
        "%s",
        %s,
        %s,
    ],
"""

unittests_template = """
# [test_name, test_src, test_type, extra_deps, extra_compiler_flags]
ROCKS_TESTS = [
{tests}]

# Generate a test rule for each entry in ROCKS_TESTS
# Do not build the tests in opt mode, since SyncPoint and other test code
# will not be included.
[
    cpp_unittest(
        name = test_name,
        srcs = [test_cc],
        arch_preprocessor_flags = ROCKSDB_ARCH_PREPROCESSOR_FLAGS,
        os_preprocessor_flags = ROCKSDB_OS_PREPROCESSOR_FLAGS,
<<<<<<< HEAD
        compiler_flags = ROCKSDB_COMPILER_FLAGS,
=======
        compiler_flags = ROCKSDB_COMPILER_FLAGS + extra_compiler_flags,
>>>>>>> ed431616
        preprocessor_flags = ROCKSDB_PREPROCESSOR_FLAGS,
        deps = [":rocksdb_test_lib"] + extra_deps,
        external_deps = ROCKSDB_EXTERNAL_DEPS + [
            ("googletest", None, "gtest"),
        ],
    )
    for test_name, test_cc, parallelism, extra_deps, extra_compiler_flags in ROCKS_TESTS
    if not is_opt_mode
]
"""<|MERGE_RESOLUTION|>--- conflicted
+++ resolved
@@ -32,10 +32,6 @@
     ("gflags", None, "gflags"),
     ("lz4", None, "lz4"),
     ("zstd", None),
-<<<<<<< HEAD
-    ("tbb", None),
-=======
->>>>>>> ed431616
 ]
 
 ROCKSDB_OS_DEPS = [
@@ -150,10 +146,7 @@
     preprocessor_flags = ROCKSDB_PREPROCESSOR_FLAGS,
     deps = [{deps}],
     external_deps = ROCKSDB_EXTERNAL_DEPS{extra_external_deps},
-<<<<<<< HEAD
-=======
     link_whole = {link_whole},
->>>>>>> ed431616
 )
 """
 
@@ -207,11 +200,7 @@
         srcs = [test_cc],
         arch_preprocessor_flags = ROCKSDB_ARCH_PREPROCESSOR_FLAGS,
         os_preprocessor_flags = ROCKSDB_OS_PREPROCESSOR_FLAGS,
-<<<<<<< HEAD
-        compiler_flags = ROCKSDB_COMPILER_FLAGS,
-=======
         compiler_flags = ROCKSDB_COMPILER_FLAGS + extra_compiler_flags,
->>>>>>> ed431616
         preprocessor_flags = ROCKSDB_PREPROCESSOR_FLAGS,
         deps = [":rocksdb_test_lib"] + extra_deps,
         external_deps = ROCKSDB_EXTERNAL_DEPS + [
