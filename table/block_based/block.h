--- conflicted
+++ resolved
@@ -538,9 +538,6 @@
     }
   }
 
-<<<<<<< HEAD
-  virtual void Seek(const Slice& target) override;
-=======
   // IndexBlockIter follows a different contract for prefix iterator
   // from data iterators.
   // If prefix of the seek key `target` exists in the file, it must
@@ -549,7 +546,6 @@
   // return the result of total order seek, or set both of Valid() = false
   // and status() = NotFound().
   void Seek(const Slice& target) override;
->>>>>>> d75da263
 
   void SeekForPrev(const Slice&) override {
     assert(false);
