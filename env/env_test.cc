//  Copyright (c) 2011-present, Facebook, Inc.  All rights reserved.
//  This source code is licensed under both the GPLv2 (found in the
//  COPYING file in the root directory) and Apache 2.0 License
//  (found in the LICENSE.Apache file in the root directory).
//
// Copyright (c) 2011 The LevelDB Authors. All rights reserved.
// Use of this source code is governed by a BSD-style license that can be
// found in the LICENSE file. See the AUTHORS file for names of contributors.

#ifndef OS_WIN
#include <sys/ioctl.h>
#endif

#include <sys/types.h>

#include <iostream>
#include <unordered_set>
#include <atomic>
#include <list>

#ifdef OS_LINUX
#include <fcntl.h>
#include <linux/fs.h>
#include <stdlib.h>
#include <sys/stat.h>
#include <unistd.h>
#endif

#ifdef ROCKSDB_FALLOCATE_PRESENT
#include <errno.h>
#endif

#include "env/env_chroot.h"
#include "logging/log_buffer.h"
#include "port/malloc.h"
#include "port/port.h"
#include "rocksdb/env.h"
#include "test_util/sync_point.h"
#include "test_util/testharness.h"
#include "test_util/testutil.h"
#include "util/coding.h"
#include "util/mutexlock.h"
#include "util/string_util.h"

namespace ROCKSDB_NAMESPACE {

using port::kPageSize;

static const int kDelayMicros = 100000;

struct Deleter {
  explicit Deleter(void (*fn)(void*)) : fn_(fn) {}

  void operator()(void* ptr) {
    assert(fn_);
    assert(ptr);
    (*fn_)(ptr);
  }

  void (*fn_)(void*);
};

std::unique_ptr<char, Deleter> NewAligned(const size_t size, const char ch) {
  char* ptr = nullptr;
#ifdef OS_WIN
  if (nullptr == (ptr = reinterpret_cast<char*>(_aligned_malloc(size, kPageSize)))) {
    return std::unique_ptr<char, Deleter>(nullptr, Deleter(_aligned_free));
  }
  std::unique_ptr<char, Deleter> uptr(ptr, Deleter(_aligned_free));
#else
  if (posix_memalign(reinterpret_cast<void**>(&ptr), kPageSize, size) != 0) {
    return std::unique_ptr<char, Deleter>(nullptr, Deleter(free));
  }
  std::unique_ptr<char, Deleter> uptr(ptr, Deleter(free));
#endif
  memset(uptr.get(), ch, size);
  return uptr;
}

class EnvPosixTest : public testing::Test {
 private:
  port::Mutex mu_;
  std::string events_;

 public:
  Env* env_;
  bool direct_io_;
  EnvPosixTest() : env_(Env::Default()), direct_io_(false) {}
};

class EnvPosixTestWithParam
    : public EnvPosixTest,
      public ::testing::WithParamInterface<std::pair<Env*, bool>> {
 public:
  EnvPosixTestWithParam() {
    std::pair<Env*, bool> param_pair = GetParam();
    env_ = param_pair.first;
    direct_io_ = param_pair.second;
  }

  void WaitThreadPoolsEmpty() {
    // Wait until the thread pools are empty.
    while (env_->GetThreadPoolQueueLen(Env::Priority::LOW) != 0) {
      Env::Default()->SleepForMicroseconds(kDelayMicros);
    }
    while (env_->GetThreadPoolQueueLen(Env::Priority::HIGH) != 0) {
      Env::Default()->SleepForMicroseconds(kDelayMicros);
    }
  }

  ~EnvPosixTestWithParam() override { WaitThreadPoolsEmpty(); }
};

static void SetBool(void* ptr) {
  reinterpret_cast<std::atomic<bool>*>(ptr)->store(true);
}

TEST_F(EnvPosixTest, DISABLED_RunImmediately) {
  for (int pri = Env::BOTTOM; pri < Env::TOTAL; ++pri) {
    std::atomic<bool> called(false);
    env_->SetBackgroundThreads(1, static_cast<Env::Priority>(pri));
    env_->Schedule(&SetBool, &called, static_cast<Env::Priority>(pri));
    Env::Default()->SleepForMicroseconds(kDelayMicros);
    ASSERT_TRUE(called.load());
  }
}

TEST_F(EnvPosixTest, RunEventually) {
  std::atomic<bool> called(false);
  env_->StartThread(&SetBool, &called);
  env_->WaitForJoin();
  ASSERT_TRUE(called.load());
}

#ifdef OS_WIN
TEST_F(EnvPosixTest, AreFilesSame) {
  {
    bool tmp;
    if (env_->AreFilesSame("", "", &tmp).IsNotSupported()) {
      fprintf(stderr,
              "skipping EnvBasicTestWithParam.AreFilesSame due to "
              "unsupported Env::AreFilesSame\n");
      return;
    }
  }

  const EnvOptions soptions;
  auto* env = Env::Default();
  std::string same_file_name = test::PerThreadDBPath(env, "same_file");
  std::string same_file_link_name = same_file_name + "_link";

  std::unique_ptr<WritableFile> same_file;
  ASSERT_OK(env->NewWritableFile(same_file_name,
    &same_file, soptions));
  same_file->Append("random_data");
  ASSERT_OK(same_file->Flush());
  same_file.reset();

  ASSERT_OK(env->LinkFile(same_file_name, same_file_link_name));
  bool result = false;
  ASSERT_OK(env->AreFilesSame(same_file_name, same_file_link_name, &result));
  ASSERT_TRUE(result);
}
#endif

#ifdef OS_LINUX
TEST_F(EnvPosixTest, DISABLED_FilePermission) {
  // Only works for Linux environment
  if (env_ == Env::Default()) {
    EnvOptions soptions;
    std::vector<std::string> fileNames{
        test::PerThreadDBPath(env_, "testfile"),
        test::PerThreadDBPath(env_, "testfile1")};
    std::unique_ptr<WritableFile> wfile;
    ASSERT_OK(env_->NewWritableFile(fileNames[0], &wfile, soptions));
    ASSERT_OK(env_->NewWritableFile(fileNames[1], &wfile, soptions));
    wfile.reset();
    std::unique_ptr<RandomRWFile> rwfile;
    ASSERT_OK(env_->NewRandomRWFile(fileNames[1], &rwfile, soptions));

    struct stat sb;
    for (const auto& filename : fileNames) {
      if (::stat(filename.c_str(), &sb) == 0) {
        ASSERT_EQ(sb.st_mode & 0777, 0644);
      }
      env_->DeleteFile(filename);
    }

    env_->SetAllowNonOwnerAccess(false);
    ASSERT_OK(env_->NewWritableFile(fileNames[0], &wfile, soptions));
    ASSERT_OK(env_->NewWritableFile(fileNames[1], &wfile, soptions));
    wfile.reset();
    ASSERT_OK(env_->NewRandomRWFile(fileNames[1], &rwfile, soptions));

    for (const auto& filename : fileNames) {
      if (::stat(filename.c_str(), &sb) == 0) {
        ASSERT_EQ(sb.st_mode & 0777, 0600);
      }
      env_->DeleteFile(filename);
    }
  }
}
#endif

TEST_F(EnvPosixTest, MemoryMappedFileBuffer) {
  const int kFileBytes = 1 << 15;  // 32 KB
  std::string expected_data;
  std::string fname = test::PerThreadDBPath(env_, "testfile");
  {
    std::unique_ptr<WritableFile> wfile;
    const EnvOptions soptions;
    ASSERT_OK(env_->NewWritableFile(fname, &wfile, soptions));

    Random rnd(301);
    test::RandomString(&rnd, kFileBytes, &expected_data);
    ASSERT_OK(wfile->Append(expected_data));
  }

  std::unique_ptr<MemoryMappedFileBuffer> mmap_buffer;
  Status status = env_->NewMemoryMappedFileBuffer(fname, &mmap_buffer);
  // it should be supported at least on linux
#if !defined(OS_LINUX)
  if (status.IsNotSupported()) {
    fprintf(stderr,
            "skipping EnvPosixTest.MemoryMappedFileBuffer due to "
            "unsupported Env::NewMemoryMappedFileBuffer\n");
    return;
  }
#endif  // !defined(OS_LINUX)

  ASSERT_OK(status);
  ASSERT_NE(nullptr, mmap_buffer.get());
  ASSERT_NE(nullptr, mmap_buffer->GetBase());
  ASSERT_EQ(kFileBytes, mmap_buffer->GetLen());
  std::string actual_data(reinterpret_cast<const char*>(mmap_buffer->GetBase()),
                          mmap_buffer->GetLen());
  ASSERT_EQ(expected_data, actual_data);
}

#ifndef ROCKSDB_NO_DYNAMIC_EXTENSION
TEST_F(EnvPosixTest, LoadRocksDBLibrary) {
  std::shared_ptr<DynamicLibrary> library;
  std::function<void*(void*, const char*)> function;
  Status status = env_->LoadLibrary("no-such-library", "", &library);
  ASSERT_NOK(status);
  ASSERT_EQ(nullptr, library.get());
  status = env_->LoadLibrary("rocksdb", "", &library);
  if (status.ok()) {  // If we have can find a rocksdb shared library
    ASSERT_NE(nullptr, library.get());
    ASSERT_OK(library->LoadFunction("rocksdb_create_default_env",
                                    &function));  // from C definition
    ASSERT_NE(nullptr, function);
    ASSERT_NOK(library->LoadFunction("no-such-method", &function));
    ASSERT_EQ(nullptr, function);
    ASSERT_OK(env_->LoadLibrary(library->Name(), "", &library));
  } else {
    ASSERT_EQ(nullptr, library.get());
  }
}
#endif  // !ROCKSDB_NO_DYNAMIC_EXTENSION

#if !defined(OS_WIN) && !defined(ROCKSDB_NO_DYNAMIC_EXTENSION)
TEST_F(EnvPosixTest, LoadRocksDBLibraryWithSearchPath) {
  std::shared_ptr<DynamicLibrary> library;
  std::function<void*(void*, const char*)> function;
  ASSERT_NOK(env_->LoadLibrary("no-such-library", "/tmp", &library));
  ASSERT_EQ(nullptr, library.get());
  ASSERT_NOK(env_->LoadLibrary("dl", "/tmp", &library));
  ASSERT_EQ(nullptr, library.get());
  Status status = env_->LoadLibrary("rocksdb", "/tmp:./", &library);
  if (status.ok()) {
    ASSERT_NE(nullptr, library.get());
    ASSERT_OK(env_->LoadLibrary(library->Name(), "", &library));
  }
  char buff[1024];
  std::string cwd = getcwd(buff, sizeof(buff));

  status = env_->LoadLibrary("rocksdb", "/tmp:" + cwd, &library);
  if (status.ok()) {
    ASSERT_NE(nullptr, library.get());
    ASSERT_OK(env_->LoadLibrary(library->Name(), "", &library));
  }
}
#endif  // !OS_WIN && !ROCKSDB_NO_DYNAMIC_EXTENSION

TEST_P(EnvPosixTestWithParam, UnSchedule) {
  std::atomic<bool> called(false);
  env_->SetBackgroundThreads(1, Env::LOW);

  /* Block the low priority queue */
  test::SleepingBackgroundTask sleeping_task, sleeping_task1;
  env_->Schedule(&test::SleepingBackgroundTask::DoSleepTask, &sleeping_task,
                 Env::Priority::LOW);

  /* Schedule another task */
  env_->Schedule(&test::SleepingBackgroundTask::DoSleepTask, &sleeping_task1,
                 Env::Priority::LOW, &sleeping_task1);

  /* Remove it with a different tag  */
  ASSERT_EQ(0, env_->UnSchedule(&called, Env::Priority::LOW));

  /* Remove it from the queue with the right tag */
  ASSERT_EQ(1, env_->UnSchedule(&sleeping_task1, Env::Priority::LOW));

  // Unblock background thread
  sleeping_task.WakeUp();

  /* Schedule another task */
  env_->Schedule(&SetBool, &called);
  for (int i = 0; i < kDelayMicros; i++) {
    if (called.load()) {
      break;
    }
    Env::Default()->SleepForMicroseconds(1);
  }
  ASSERT_TRUE(called.load());

  ASSERT_TRUE(!sleeping_task.IsSleeping() && !sleeping_task1.IsSleeping());
  WaitThreadPoolsEmpty();
}

// This tests assumes that the last scheduled
// task will run last. In fact, in the allotted
// sleeping time nothing may actually run or they may
// run in any order. The purpose of the test is unclear.
#ifndef OS_WIN
TEST_P(EnvPosixTestWithParam, RunMany) {
  std::atomic<int> last_id(0);

  struct CB {
    std::atomic<int>* last_id_ptr;  // Pointer to shared slot
    int id;                         // Order# for the execution of this callback

    CB(std::atomic<int>* p, int i) : last_id_ptr(p), id(i) {}

    static void Run(void* v) {
      CB* cb = reinterpret_cast<CB*>(v);
      int cur = cb->last_id_ptr->load();
      ASSERT_EQ(cb->id - 1, cur);
      cb->last_id_ptr->store(cb->id);
    }
  };

  // Schedule in different order than start time
  CB cb1(&last_id, 1);
  CB cb2(&last_id, 2);
  CB cb3(&last_id, 3);
  CB cb4(&last_id, 4);
  env_->Schedule(&CB::Run, &cb1);
  env_->Schedule(&CB::Run, &cb2);
  env_->Schedule(&CB::Run, &cb3);
  env_->Schedule(&CB::Run, &cb4);

  Env::Default()->SleepForMicroseconds(kDelayMicros);
  int cur = last_id.load(std::memory_order_acquire);
  ASSERT_EQ(4, cur);
  WaitThreadPoolsEmpty();
}
#endif

struct State {
  port::Mutex mu;
  int val;
  int num_running;
};

static void ThreadBody(void* arg) {
  State* s = reinterpret_cast<State*>(arg);
  s->mu.Lock();
  s->val += 1;
  s->num_running -= 1;
  s->mu.Unlock();
}

TEST_P(EnvPosixTestWithParam, StartThread) {
  State state;
  state.val = 0;
  state.num_running = 3;
  for (int i = 0; i < 3; i++) {
    env_->StartThread(&ThreadBody, &state);
  }
  while (true) {
    state.mu.Lock();
    int num = state.num_running;
    state.mu.Unlock();
    if (num == 0) {
      break;
    }
    Env::Default()->SleepForMicroseconds(kDelayMicros);
  }
  ASSERT_EQ(state.val, 3);
  WaitThreadPoolsEmpty();
}

TEST_P(EnvPosixTestWithParam, TwoPools) {
  // Data structures to signal tasks to run.
  port::Mutex mutex;
  port::CondVar cv(&mutex);
  bool should_start = false;

  class CB {
   public:
    CB(const std::string& pool_name, int pool_size, port::Mutex* trigger_mu,
       port::CondVar* trigger_cv, bool* _should_start)
        : mu_(),
          num_running_(0),
          num_finished_(0),
          pool_size_(pool_size),
          pool_name_(pool_name),
          trigger_mu_(trigger_mu),
          trigger_cv_(trigger_cv),
          should_start_(_should_start) {}

    static void Run(void* v) {
      CB* cb = reinterpret_cast<CB*>(v);
      cb->Run();
    }

    void Run() {
      {
        MutexLock l(&mu_);
        num_running_++;
        // make sure we don't have more than pool_size_ jobs running.
        ASSERT_LE(num_running_, pool_size_.load());
      }

      {
        MutexLock l(trigger_mu_);
        while (!(*should_start_)) {
          trigger_cv_->Wait();
        }
      }

      {
        MutexLock l(&mu_);
        num_running_--;
        num_finished_++;
      }
    }

    int NumFinished() {
      MutexLock l(&mu_);
      return num_finished_;
    }

    void Reset(int pool_size) {
      pool_size_.store(pool_size);
      num_finished_ = 0;
    }

   private:
    port::Mutex mu_;
    int num_running_;
    int num_finished_;
    std::atomic<int> pool_size_;
    std::string pool_name_;
    port::Mutex* trigger_mu_;
    port::CondVar* trigger_cv_;
    bool* should_start_;
  };

  const int kLowPoolSize = 2;
  const int kHighPoolSize = 4;
  const int kJobs = 8;

  CB low_pool_job("low", kLowPoolSize, &mutex, &cv, &should_start);
  CB high_pool_job("high", kHighPoolSize, &mutex, &cv, &should_start);

  env_->SetBackgroundThreads(kLowPoolSize);
  env_->SetBackgroundThreads(kHighPoolSize, Env::Priority::HIGH);

  ASSERT_EQ(0U, env_->GetThreadPoolQueueLen(Env::Priority::LOW));
  ASSERT_EQ(0U, env_->GetThreadPoolQueueLen(Env::Priority::HIGH));

  // schedule same number of jobs in each pool
  for (int i = 0; i < kJobs; i++) {
    env_->Schedule(&CB::Run, &low_pool_job);
    env_->Schedule(&CB::Run, &high_pool_job, Env::Priority::HIGH);
  }
  // Wait a short while for the jobs to be dispatched.
  int sleep_count = 0;
  while ((unsigned int)(kJobs - kLowPoolSize) !=
             env_->GetThreadPoolQueueLen(Env::Priority::LOW) ||
         (unsigned int)(kJobs - kHighPoolSize) !=
             env_->GetThreadPoolQueueLen(Env::Priority::HIGH)) {
    env_->SleepForMicroseconds(kDelayMicros);
    if (++sleep_count > 100) {
      break;
    }
  }

  ASSERT_EQ((unsigned int)(kJobs - kLowPoolSize),
            env_->GetThreadPoolQueueLen());
  ASSERT_EQ((unsigned int)(kJobs - kLowPoolSize),
            env_->GetThreadPoolQueueLen(Env::Priority::LOW));
  ASSERT_EQ((unsigned int)(kJobs - kHighPoolSize),
            env_->GetThreadPoolQueueLen(Env::Priority::HIGH));

  // Trigger jobs to run.
  {
    MutexLock l(&mutex);
    should_start = true;
    cv.SignalAll();
  }

  // wait for all jobs to finish
  while (low_pool_job.NumFinished() < kJobs ||
         high_pool_job.NumFinished() < kJobs) {
    env_->SleepForMicroseconds(kDelayMicros);
  }

  ASSERT_EQ(0U, env_->GetThreadPoolQueueLen(Env::Priority::LOW));
  ASSERT_EQ(0U, env_->GetThreadPoolQueueLen(Env::Priority::HIGH));

  // Hold jobs to schedule;
  should_start = false;

  // call IncBackgroundThreadsIfNeeded to two pools. One increasing and
  // the other decreasing
  env_->IncBackgroundThreadsIfNeeded(kLowPoolSize - 1, Env::Priority::LOW);
  env_->IncBackgroundThreadsIfNeeded(kHighPoolSize + 1, Env::Priority::HIGH);
  high_pool_job.Reset(kHighPoolSize + 1);
  low_pool_job.Reset(kLowPoolSize);

  // schedule same number of jobs in each pool
  for (int i = 0; i < kJobs; i++) {
    env_->Schedule(&CB::Run, &low_pool_job);
    env_->Schedule(&CB::Run, &high_pool_job, Env::Priority::HIGH);
  }
  // Wait a short while for the jobs to be dispatched.
  sleep_count = 0;
  while ((unsigned int)(kJobs - kLowPoolSize) !=
             env_->GetThreadPoolQueueLen(Env::Priority::LOW) ||
         (unsigned int)(kJobs - (kHighPoolSize + 1)) !=
             env_->GetThreadPoolQueueLen(Env::Priority::HIGH)) {
    env_->SleepForMicroseconds(kDelayMicros);
    if (++sleep_count > 100) {
      break;
    }
  }
  ASSERT_EQ((unsigned int)(kJobs - kLowPoolSize),
            env_->GetThreadPoolQueueLen());
  ASSERT_EQ((unsigned int)(kJobs - kLowPoolSize),
            env_->GetThreadPoolQueueLen(Env::Priority::LOW));
  ASSERT_EQ((unsigned int)(kJobs - (kHighPoolSize + 1)),
            env_->GetThreadPoolQueueLen(Env::Priority::HIGH));

  // Trigger jobs to run.
  {
    MutexLock l(&mutex);
    should_start = true;
    cv.SignalAll();
  }

  // wait for all jobs to finish
  while (low_pool_job.NumFinished() < kJobs ||
         high_pool_job.NumFinished() < kJobs) {
    env_->SleepForMicroseconds(kDelayMicros);
  }

  env_->SetBackgroundThreads(kHighPoolSize, Env::Priority::HIGH);
  WaitThreadPoolsEmpty();
}

TEST_P(EnvPosixTestWithParam, DecreaseNumBgThreads) {
  constexpr int kWaitMicros = 60000000; // 1min

  std::vector<test::SleepingBackgroundTask> tasks(10);

  // Set number of thread to 1 first.
  env_->SetBackgroundThreads(1, Env::Priority::HIGH);

  // Schedule 3 tasks. 0 running; Task 1, 2 waiting.
  for (size_t i = 0; i < 3; i++) {
    env_->Schedule(&test::SleepingBackgroundTask::DoSleepTask, &tasks[i],
                   Env::Priority::HIGH);
  }
  ASSERT_FALSE(tasks[0].TimedWaitUntilSleeping(kWaitMicros));
  ASSERT_EQ(2U, env_->GetThreadPoolQueueLen(Env::Priority::HIGH));
  ASSERT_TRUE(tasks[0].IsSleeping());
  ASSERT_TRUE(!tasks[1].IsSleeping());
  ASSERT_TRUE(!tasks[2].IsSleeping());

  // Increase to 2 threads. Task 0, 1 running; 2 waiting
  env_->SetBackgroundThreads(2, Env::Priority::HIGH);
  ASSERT_FALSE(tasks[1].TimedWaitUntilSleeping(kWaitMicros));
  ASSERT_EQ(1U, env_->GetThreadPoolQueueLen(Env::Priority::HIGH));
  ASSERT_TRUE(tasks[0].IsSleeping());
  ASSERT_TRUE(tasks[1].IsSleeping());
  ASSERT_TRUE(!tasks[2].IsSleeping());

  // Shrink back to 1 thread. Still task 0, 1 running, 2 waiting
  env_->SetBackgroundThreads(1, Env::Priority::HIGH);
  Env::Default()->SleepForMicroseconds(kDelayMicros);
  ASSERT_EQ(1U, env_->GetThreadPoolQueueLen(Env::Priority::HIGH));
  ASSERT_TRUE(tasks[0].IsSleeping());
  ASSERT_TRUE(tasks[1].IsSleeping());
  ASSERT_TRUE(!tasks[2].IsSleeping());

  // The last task finishes. Task 0 running, 2 waiting.
  tasks[1].WakeUp();
  ASSERT_FALSE(tasks[1].TimedWaitUntilDone(kWaitMicros));
  ASSERT_EQ(1U, env_->GetThreadPoolQueueLen(Env::Priority::HIGH));
  ASSERT_TRUE(tasks[0].IsSleeping());
  ASSERT_TRUE(!tasks[1].IsSleeping());
  ASSERT_TRUE(!tasks[2].IsSleeping());

  // Increase to 5 threads. Task 0 and 2 running.
  env_->SetBackgroundThreads(5, Env::Priority::HIGH);
  ASSERT_FALSE(tasks[2].TimedWaitUntilSleeping(kWaitMicros));
  ASSERT_EQ(0U, env_->GetThreadPoolQueueLen(Env::Priority::HIGH));
  ASSERT_TRUE(tasks[0].IsSleeping());
  ASSERT_TRUE(!tasks[1].IsSleeping());
  ASSERT_TRUE(tasks[2].IsSleeping());

  // Change number of threads a couple of times while there is no sufficient
  // tasks.
  env_->SetBackgroundThreads(7, Env::Priority::HIGH);
  tasks[2].WakeUp();
  ASSERT_FALSE(tasks[2].TimedWaitUntilDone(kWaitMicros));
  ASSERT_EQ(0U, env_->GetThreadPoolQueueLen(Env::Priority::HIGH));
  env_->SetBackgroundThreads(3, Env::Priority::HIGH);
  Env::Default()->SleepForMicroseconds(kDelayMicros);
  ASSERT_EQ(0U, env_->GetThreadPoolQueueLen(Env::Priority::HIGH));
  env_->SetBackgroundThreads(4, Env::Priority::HIGH);
  Env::Default()->SleepForMicroseconds(kDelayMicros);
  ASSERT_EQ(0U, env_->GetThreadPoolQueueLen(Env::Priority::HIGH));
  env_->SetBackgroundThreads(5, Env::Priority::HIGH);
  Env::Default()->SleepForMicroseconds(kDelayMicros);
  ASSERT_EQ(0U, env_->GetThreadPoolQueueLen(Env::Priority::HIGH));
  env_->SetBackgroundThreads(4, Env::Priority::HIGH);
  Env::Default()->SleepForMicroseconds(kDelayMicros);
  ASSERT_EQ(0U, env_->GetThreadPoolQueueLen(Env::Priority::HIGH));

  Env::Default()->SleepForMicroseconds(kDelayMicros * 50);

  // Enqueue 5 more tasks. Thread pool size now is 4.
  // Task 0, 3, 4, 5 running;6, 7 waiting.
  for (size_t i = 3; i < 8; i++) {
    env_->Schedule(&test::SleepingBackgroundTask::DoSleepTask, &tasks[i],
                   Env::Priority::HIGH);
  }
  for (size_t i = 3; i <= 5; i++) {
    ASSERT_FALSE(tasks[i].TimedWaitUntilSleeping(kWaitMicros));
  }
  ASSERT_EQ(2U, env_->GetThreadPoolQueueLen(Env::Priority::HIGH));
  ASSERT_TRUE(tasks[0].IsSleeping());
  ASSERT_TRUE(!tasks[1].IsSleeping());
  ASSERT_TRUE(!tasks[2].IsSleeping());
  ASSERT_TRUE(tasks[3].IsSleeping());
  ASSERT_TRUE(tasks[4].IsSleeping());
  ASSERT_TRUE(tasks[5].IsSleeping());
  ASSERT_TRUE(!tasks[6].IsSleeping());
  ASSERT_TRUE(!tasks[7].IsSleeping());

  // Wake up task 0, 3 and 4. Task 5, 6, 7 running.
  tasks[0].WakeUp();
  tasks[3].WakeUp();
  tasks[4].WakeUp();

  for (size_t i = 5; i < 8; i++) {
    ASSERT_FALSE(tasks[i].TimedWaitUntilSleeping(kWaitMicros));
  }
  ASSERT_EQ(0U, env_->GetThreadPoolQueueLen(Env::Priority::HIGH));
  for (size_t i = 5; i < 8; i++) {
    ASSERT_TRUE(tasks[i].IsSleeping());
  }

  // Shrink back to 1 thread. Still task 5, 6, 7 running
  env_->SetBackgroundThreads(1, Env::Priority::HIGH);
  Env::Default()->SleepForMicroseconds(kDelayMicros);
  ASSERT_TRUE(tasks[5].IsSleeping());
  ASSERT_TRUE(tasks[6].IsSleeping());
  ASSERT_TRUE(tasks[7].IsSleeping());

  // Wake up task  6. Task 5, 7 running
  tasks[6].WakeUp();
  ASSERT_FALSE(tasks[6].TimedWaitUntilDone(kWaitMicros));
  ASSERT_TRUE(tasks[5].IsSleeping());
  ASSERT_TRUE(!tasks[6].IsSleeping());
  ASSERT_TRUE(tasks[7].IsSleeping());

  // Wake up threads 7. Task 5 running
  tasks[7].WakeUp();
  ASSERT_FALSE(tasks[7].TimedWaitUntilDone(kWaitMicros));
  ASSERT_TRUE(!tasks[7].IsSleeping());

  // Enqueue thread 8 and 9. Task 5 running; one of 8, 9 might be running.
  env_->Schedule(&test::SleepingBackgroundTask::DoSleepTask, &tasks[8],
                 Env::Priority::HIGH);
  env_->Schedule(&test::SleepingBackgroundTask::DoSleepTask, &tasks[9],
                 Env::Priority::HIGH);
  Env::Default()->SleepForMicroseconds(kDelayMicros);
  ASSERT_GT(env_->GetThreadPoolQueueLen(Env::Priority::HIGH), (unsigned int)0);
  ASSERT_TRUE(!tasks[8].IsSleeping() || !tasks[9].IsSleeping());

  // Increase to 4 threads. Task 5, 8, 9 running.
  env_->SetBackgroundThreads(4, Env::Priority::HIGH);
  Env::Default()->SleepForMicroseconds(kDelayMicros);
  ASSERT_EQ((unsigned int)0, env_->GetThreadPoolQueueLen(Env::Priority::HIGH));
  ASSERT_TRUE(tasks[8].IsSleeping());
  ASSERT_TRUE(tasks[9].IsSleeping());

  // Shrink to 1 thread
  env_->SetBackgroundThreads(1, Env::Priority::HIGH);

  // Wake up thread 9.
  tasks[9].WakeUp();
  ASSERT_FALSE(tasks[9].TimedWaitUntilDone(kWaitMicros));
  ASSERT_TRUE(!tasks[9].IsSleeping());
  ASSERT_TRUE(tasks[8].IsSleeping());

  // Wake up thread 8
  tasks[8].WakeUp();
  ASSERT_FALSE(tasks[8].TimedWaitUntilDone(kWaitMicros));
  ASSERT_TRUE(!tasks[8].IsSleeping());

  // Wake up the last thread
  tasks[5].WakeUp();
  ASSERT_FALSE(tasks[5].TimedWaitUntilDone(kWaitMicros));
  WaitThreadPoolsEmpty();
}

#if (defined OS_LINUX || defined OS_WIN)
// Travis doesn't support fallocate or getting unique ID from files for whatever
// reason.
#ifndef TRAVIS

namespace {
bool IsSingleVarint(const std::string& s) {
  Slice slice(s);

  uint64_t v;
  if (!GetVarint64(&slice, &v)) {
    return false;
  }

  return slice.size() == 0;
}

bool IsUniqueIDValid(const std::string& s) {
  return !s.empty() && !IsSingleVarint(s);
}

const size_t MAX_ID_SIZE = 100;
char temp_id[MAX_ID_SIZE];


}  // namespace

// Determine whether we can use the FS_IOC_GETVERSION ioctl
// on a file in directory DIR.  Create a temporary file therein,
// try to apply the ioctl (save that result), cleanup and
// return the result.  Return true if it is supported, and
// false if anything fails.
// Note that this function "knows" that dir has just been created
// and is empty, so we create a simply-named test file: "f".
bool ioctl_support__FS_IOC_GETVERSION(const std::string& dir) {
#ifdef OS_WIN
  return true;
#else
  const std::string file = dir + "/f";
  int fd;
  do {
    fd = open(file.c_str(), O_CREAT | O_RDWR | O_TRUNC, 0644);
  } while (fd < 0 && errno == EINTR);
  long int version;
  bool ok = (fd >= 0 && ioctl(fd, FS_IOC_GETVERSION, &version) >= 0);

  close(fd);
  unlink(file.c_str());

  return ok;
#endif
}

// To ensure that Env::GetUniqueId-related tests work correctly, the files
// should be stored in regular storage like "hard disk" or "flash device",
// and not on a tmpfs file system (like /dev/shm and /tmp on some systems).
// Otherwise we cannot get the correct id.
//
// This function serves as the replacement for test::TmpDir(), which may be
// customized to be on a file system that doesn't work with GetUniqueId().

class IoctlFriendlyTmpdir {
 public:
  explicit IoctlFriendlyTmpdir() {
    char dir_buf[100];

    const char *fmt = "%s/rocksdb.XXXXXX";
    const char *tmp = getenv("TEST_IOCTL_FRIENDLY_TMPDIR");

#ifdef OS_WIN
#define rmdir _rmdir
    if(tmp == nullptr) {
      tmp = getenv("TMP");
    }

    snprintf(dir_buf, sizeof dir_buf, fmt, tmp);
    auto result = _mktemp(dir_buf);
    assert(result != nullptr);
    BOOL ret = CreateDirectory(dir_buf, NULL);
    assert(ret == TRUE);
    dir_ = dir_buf;
#else
    std::list<std::string> candidate_dir_list = {"/var/tmp", "/tmp"};

    // If $TEST_IOCTL_FRIENDLY_TMPDIR/rocksdb.XXXXXX fits, use
    // $TEST_IOCTL_FRIENDLY_TMPDIR; subtract 2 for the "%s", and
    // add 1 for the trailing NUL byte.
    if (tmp && strlen(tmp) + strlen(fmt) - 2 + 1 <= sizeof dir_buf) {
      // use $TEST_IOCTL_FRIENDLY_TMPDIR value
      candidate_dir_list.push_front(tmp);
    }

    for (const std::string& d : candidate_dir_list) {
      snprintf(dir_buf, sizeof dir_buf, fmt, d.c_str());
      if (mkdtemp(dir_buf)) {
        if (ioctl_support__FS_IOC_GETVERSION(dir_buf)) {
          dir_ = dir_buf;
          return;
        } else {
          // Diagnose ioctl-related failure only if this is the
          // directory specified via that envvar.
          if (tmp && tmp == d) {
            fprintf(stderr, "TEST_IOCTL_FRIENDLY_TMPDIR-specified directory is "
                    "not suitable: %s\n", d.c_str());
          }
          rmdir(dir_buf);  // ignore failure
        }
      } else {
        // mkdtemp failed: diagnose it, but don't give up.
        fprintf(stderr, "mkdtemp(%s/...) failed: %s\n", d.c_str(),
                strerror(errno));
      }
    }

    fprintf(stderr, "failed to find an ioctl-friendly temporary directory;"
            " specify one via the TEST_IOCTL_FRIENDLY_TMPDIR envvar\n");
    std::abort();
#endif
}

  ~IoctlFriendlyTmpdir() {
    rmdir(dir_.c_str());
  }

  const std::string& name() const {
    return dir_;
  }

 private:
  std::string dir_;
};

#ifndef ROCKSDB_LITE
TEST_F(EnvPosixTest, PositionedAppend) {
  std::unique_ptr<WritableFile> writable_file;
  EnvOptions options;
  options.use_direct_writes = true;
  options.use_mmap_writes = false;
  IoctlFriendlyTmpdir ift;
  ASSERT_OK(env_->NewWritableFile(ift.name() + "/f", &writable_file, options));
  const size_t kBlockSize = 4096;
  const size_t kDataSize = kPageSize;
  // Write a page worth of 'a'
  auto data_ptr = NewAligned(kDataSize, 'a');
  Slice data_a(data_ptr.get(), kDataSize);
  ASSERT_OK(writable_file->PositionedAppend(data_a, 0U));
  // Write a page worth of 'b' right after the first sector
  data_ptr = NewAligned(kDataSize, 'b');
  Slice data_b(data_ptr.get(), kDataSize);
  ASSERT_OK(writable_file->PositionedAppend(data_b, kBlockSize));
  ASSERT_OK(writable_file->Close());
  // The file now has 1 sector worth of a followed by a page worth of b

  // Verify the above
  std::unique_ptr<SequentialFile> seq_file;
  ASSERT_OK(env_->NewSequentialFile(ift.name() + "/f", &seq_file, options));
  size_t scratch_len = kPageSize * 2;
  std::unique_ptr<char[]> scratch(new char[scratch_len]);
  Slice result;
  ASSERT_OK(seq_file->Read(scratch_len, &result, scratch.get()));
  ASSERT_EQ(kPageSize + kBlockSize, result.size());
  ASSERT_EQ('a', result[kBlockSize - 1]);
  ASSERT_EQ('b', result[kBlockSize]);
}
#endif  // !ROCKSDB_LITE

// `GetUniqueId()` temporarily returns zero on Windows. `BlockBasedTable` can
// handle a return value of zero but this test case cannot.
#ifndef OS_WIN
TEST_P(EnvPosixTestWithParam, RandomAccessUniqueID) {
  // Create file.
  if (env_ == Env::Default()) {
    EnvOptions soptions;
    soptions.use_direct_reads = soptions.use_direct_writes = direct_io_;
    IoctlFriendlyTmpdir ift;
    std::string fname = ift.name() + "/testfile";
    std::unique_ptr<WritableFile> wfile;
    ASSERT_OK(env_->NewWritableFile(fname, &wfile, soptions));

    std::unique_ptr<RandomAccessFile> file;

    // Get Unique ID
    ASSERT_OK(env_->NewRandomAccessFile(fname, &file, soptions));
    size_t id_size = file->GetUniqueId(temp_id, MAX_ID_SIZE);
    ASSERT_TRUE(id_size > 0);
    std::string unique_id1(temp_id, id_size);
    ASSERT_TRUE(IsUniqueIDValid(unique_id1));

    // Get Unique ID again
    ASSERT_OK(env_->NewRandomAccessFile(fname, &file, soptions));
    id_size = file->GetUniqueId(temp_id, MAX_ID_SIZE);
    ASSERT_TRUE(id_size > 0);
    std::string unique_id2(temp_id, id_size);
    ASSERT_TRUE(IsUniqueIDValid(unique_id2));

    // Get Unique ID again after waiting some time.
    env_->SleepForMicroseconds(1000000);
    ASSERT_OK(env_->NewRandomAccessFile(fname, &file, soptions));
    id_size = file->GetUniqueId(temp_id, MAX_ID_SIZE);
    ASSERT_TRUE(id_size > 0);
    std::string unique_id3(temp_id, id_size);
    ASSERT_TRUE(IsUniqueIDValid(unique_id3));

    // Check IDs are the same.
    ASSERT_EQ(unique_id1, unique_id2);
    ASSERT_EQ(unique_id2, unique_id3);

    // Delete the file
    env_->DeleteFile(fname);
  }
}
#endif  // !defined(OS_WIN)

// only works in linux platforms
#ifdef ROCKSDB_FALLOCATE_PRESENT
TEST_P(EnvPosixTestWithParam, AllocateTest) {
  if (env_ == Env::Default()) {
    IoctlFriendlyTmpdir ift;
    std::string fname = ift.name() + "/preallocate_testfile";

    // Try fallocate in a file to see whether the target file system supports
    // it.
    // Skip the test if fallocate is not supported.
    std::string fname_test_fallocate = ift.name() + "/preallocate_testfile_2";
    int fd = -1;
    do {
      fd = open(fname_test_fallocate.c_str(), O_CREAT | O_RDWR | O_TRUNC, 0644);
    } while (fd < 0 && errno == EINTR);
    ASSERT_GT(fd, 0);

    int alloc_status = fallocate(fd, 0, 0, 1);

    int err_number = 0;
    if (alloc_status != 0) {
      err_number = errno;
      fprintf(stderr, "Warning: fallocate() fails, %s\n", strerror(err_number));
    }
    close(fd);
    ASSERT_OK(env_->DeleteFile(fname_test_fallocate));
    if (alloc_status != 0 && err_number == EOPNOTSUPP) {
      // The filesystem containing the file does not support fallocate
      return;
    }

    EnvOptions soptions;
    soptions.use_mmap_writes = false;
    soptions.use_direct_reads = soptions.use_direct_writes = direct_io_;
    std::unique_ptr<WritableFile> wfile;
    ASSERT_OK(env_->NewWritableFile(fname, &wfile, soptions));

    // allocate 100 MB
    size_t kPreallocateSize = 100 * 1024 * 1024;
    size_t kBlockSize = 512;
    size_t kDataSize = 1024 * 1024;
    auto data_ptr = NewAligned(kDataSize, 'A');
    Slice data(data_ptr.get(), kDataSize);
    wfile->SetPreallocationBlockSize(kPreallocateSize);
    wfile->PrepareWrite(wfile->GetFileSize(), kDataSize);
    ASSERT_OK(wfile->Append(data));
    ASSERT_OK(wfile->Flush());

    struct stat f_stat;
    ASSERT_EQ(stat(fname.c_str(), &f_stat), 0);
    ASSERT_EQ((unsigned int)kDataSize, f_stat.st_size);
    // verify that blocks are preallocated
    // Note here that we don't check the exact number of blocks preallocated --
    // we only require that number of allocated blocks is at least what we
    // expect.
    // It looks like some FS give us more blocks that we asked for. That's fine.
    // It might be worth investigating further.
    ASSERT_LE((unsigned int)(kPreallocateSize / kBlockSize), f_stat.st_blocks);

    // close the file, should deallocate the blocks
    wfile.reset();

    stat(fname.c_str(), &f_stat);
    ASSERT_EQ((unsigned int)kDataSize, f_stat.st_size);
    // verify that preallocated blocks were deallocated on file close
    // Because the FS might give us more blocks, we add a full page to the size
    // and expect the number of blocks to be less or equal to that.
    ASSERT_GE((f_stat.st_size + kPageSize + kBlockSize - 1) / kBlockSize,
              (unsigned int)f_stat.st_blocks);
  }
}
#endif  // ROCKSDB_FALLOCATE_PRESENT

// Returns true if any of the strings in ss are the prefix of another string.
bool HasPrefix(const std::unordered_set<std::string>& ss) {
  for (const std::string& s: ss) {
    if (s.empty()) {
      return true;
    }
    for (size_t i = 1; i < s.size(); ++i) {
      if (ss.count(s.substr(0, i)) != 0) {
        return true;
      }
    }
  }
  return false;
}

// `GetUniqueId()` temporarily returns zero on Windows. `BlockBasedTable` can
// handle a return value of zero but this test case cannot.
#ifndef OS_WIN
TEST_P(EnvPosixTestWithParam, RandomAccessUniqueIDConcurrent) {
  if (env_ == Env::Default()) {
    // Check whether a bunch of concurrently existing files have unique IDs.
    EnvOptions soptions;
    soptions.use_direct_reads = soptions.use_direct_writes = direct_io_;

    // Create the files
    IoctlFriendlyTmpdir ift;
    std::vector<std::string> fnames;
    for (int i = 0; i < 1000; ++i) {
      fnames.push_back(ift.name() + "/" + "testfile" + ToString(i));

      // Create file.
      std::unique_ptr<WritableFile> wfile;
      ASSERT_OK(env_->NewWritableFile(fnames[i], &wfile, soptions));
    }

    // Collect and check whether the IDs are unique.
    std::unordered_set<std::string> ids;
    for (const std::string fname : fnames) {
      std::unique_ptr<RandomAccessFile> file;
      std::string unique_id;
      ASSERT_OK(env_->NewRandomAccessFile(fname, &file, soptions));
      size_t id_size = file->GetUniqueId(temp_id, MAX_ID_SIZE);
      ASSERT_TRUE(id_size > 0);
      unique_id = std::string(temp_id, id_size);
      ASSERT_TRUE(IsUniqueIDValid(unique_id));

      ASSERT_TRUE(ids.count(unique_id) == 0);
      ids.insert(unique_id);
    }

    // Delete the files
    for (const std::string fname : fnames) {
      ASSERT_OK(env_->DeleteFile(fname));
    }

    ASSERT_TRUE(!HasPrefix(ids));
  }
}

TEST_P(EnvPosixTestWithParam, RandomAccessUniqueIDDeletes) {
  if (env_ == Env::Default()) {
    EnvOptions soptions;
    soptions.use_direct_reads = soptions.use_direct_writes = direct_io_;

    IoctlFriendlyTmpdir ift;
    std::string fname = ift.name() + "/" + "testfile";

    // Check that after file is deleted we don't get same ID again in a new
    // file.
    std::unordered_set<std::string> ids;
    for (int i = 0; i < 1000; ++i) {
      // Create file.
      {
        std::unique_ptr<WritableFile> wfile;
        ASSERT_OK(env_->NewWritableFile(fname, &wfile, soptions));
      }

      // Get Unique ID
      std::string unique_id;
      {
        std::unique_ptr<RandomAccessFile> file;
        ASSERT_OK(env_->NewRandomAccessFile(fname, &file, soptions));
        size_t id_size = file->GetUniqueId(temp_id, MAX_ID_SIZE);
        ASSERT_TRUE(id_size > 0);
        unique_id = std::string(temp_id, id_size);
      }

      ASSERT_TRUE(IsUniqueIDValid(unique_id));
      ASSERT_TRUE(ids.count(unique_id) == 0);
      ids.insert(unique_id);

      // Delete the file
      ASSERT_OK(env_->DeleteFile(fname));
    }

    ASSERT_TRUE(!HasPrefix(ids));
  }
}
#endif  // !defined(OS_WIN)

TEST_P(EnvPosixTestWithParam, MultiRead) {
  EnvOptions soptions;
  soptions.use_direct_reads = soptions.use_direct_writes = direct_io_;
  std::string fname = test::PerThreadDBPath(env_, "testfile");

  const size_t kSectorSize = 4096;
  const size_t kNumSectors = 8;

  // Create file.
  {
    std::unique_ptr<WritableFile> wfile;
#if !defined(OS_MACOSX) && !defined(OS_WIN) && !defined(OS_SOLARIS) && \
    !defined(OS_AIX)
    if (soptions.use_direct_writes) {
      soptions.use_direct_writes = false;
    }
#endif
    ASSERT_OK(env_->NewWritableFile(fname, &wfile, soptions));
    for (size_t i = 0; i < kNumSectors; ++i) {
      auto data = NewAligned(kSectorSize * 8, static_cast<char>(i + 1));
      Slice slice(data.get(), kSectorSize);
      ASSERT_OK(wfile->Append(slice));
    }
    ASSERT_OK(wfile->Close());
  }

  // More attempts to simulate more partial result sequences.
  for (uint32_t attempt = 0; attempt < 20; attempt++) {
    // Random Read
    Random rnd(301 + attempt);
<<<<<<< HEAD
    rocksdb::SyncPoint::GetInstance()->SetCallBack(
=======
    ROCKSDB_NAMESPACE::SyncPoint::GetInstance()->SetCallBack(
>>>>>>> dc58bf9f
        "PosixRandomAccessFile::MultiRead:io_uring_result", [&](void* arg) {
          if (attempt > 0) {
            // No failure in the first attempt.
            size_t& bytes_read = *static_cast<size_t*>(arg);
            if (rnd.OneIn(4)) {
              bytes_read = 0;
            } else if (rnd.OneIn(3)) {
              bytes_read = static_cast<size_t>(
                  rnd.Uniform(static_cast<int>(bytes_read)));
            }
          }
        });
<<<<<<< HEAD
    rocksdb::SyncPoint::GetInstance()->EnableProcessing();
=======
    ROCKSDB_NAMESPACE::SyncPoint::GetInstance()->EnableProcessing();
>>>>>>> dc58bf9f

    std::unique_ptr<RandomAccessFile> file;
    std::vector<ReadRequest> reqs(3);
    std::vector<std::unique_ptr<char, Deleter>> data;
    uint64_t offset = 0;
    for (size_t i = 0; i < reqs.size(); ++i) {
      reqs[i].offset = offset;
      offset += 2 * kSectorSize;
      reqs[i].len = kSectorSize;
      data.emplace_back(NewAligned(kSectorSize, 0));
      reqs[i].scratch = data.back().get();
    }
#if !defined(OS_MACOSX) && !defined(OS_WIN) && !defined(OS_SOLARIS) && \
    !defined(OS_AIX)
    if (soptions.use_direct_reads) {
      soptions.use_direct_reads = false;
    }
#endif
    ASSERT_OK(env_->NewRandomAccessFile(fname, &file, soptions));
    ASSERT_OK(file->MultiRead(reqs.data(), reqs.size()));
    for (size_t i = 0; i < reqs.size(); ++i) {
      auto buf = NewAligned(kSectorSize * 8, static_cast<char>(i * 2 + 1));
      ASSERT_OK(reqs[i].status);
      ASSERT_EQ(memcmp(reqs[i].scratch, buf.get(), kSectorSize), 0);
    }
<<<<<<< HEAD
    rocksdb::SyncPoint::GetInstance()->DisableProcessing();
=======
    ROCKSDB_NAMESPACE::SyncPoint::GetInstance()->DisableProcessing();
>>>>>>> dc58bf9f
  }
}

// Only works in linux platforms
#ifdef OS_WIN
TEST_P(EnvPosixTestWithParam, DISABLED_InvalidateCache) {
#else
TEST_P(EnvPosixTestWithParam, InvalidateCache) {
#endif
  ROCKSDB_NAMESPACE::SyncPoint::GetInstance()->EnableProcessing();
  EnvOptions soptions;
  soptions.use_direct_reads = soptions.use_direct_writes = direct_io_;
  std::string fname = test::PerThreadDBPath(env_, "testfile");

  const size_t kSectorSize = 512;
  auto data = NewAligned(kSectorSize, 0);
  Slice slice(data.get(), kSectorSize);

  // Create file.
  {
    std::unique_ptr<WritableFile> wfile;
#if !defined(OS_MACOSX) && !defined(OS_WIN) && !defined(OS_SOLARIS) && !defined(OS_AIX)
      if (soptions.use_direct_writes) {
        soptions.use_direct_writes = false;
      }
#endif
      ASSERT_OK(env_->NewWritableFile(fname, &wfile, soptions));
      ASSERT_OK(wfile->Append(slice));
      ASSERT_OK(wfile->InvalidateCache(0, 0));
      ASSERT_OK(wfile->Close());
  }

    // Random Read
    {
      std::unique_ptr<RandomAccessFile> file;
      auto scratch = NewAligned(kSectorSize, 0);
      Slice result;
#if !defined(OS_MACOSX) && !defined(OS_WIN) && !defined(OS_SOLARIS) && !defined(OS_AIX)
      if (soptions.use_direct_reads) {
        soptions.use_direct_reads = false;
      }
#endif
      ASSERT_OK(env_->NewRandomAccessFile(fname, &file, soptions));
      ASSERT_OK(file->Read(0, kSectorSize, &result, scratch.get()));
      ASSERT_EQ(memcmp(scratch.get(), data.get(), kSectorSize), 0);
      ASSERT_OK(file->InvalidateCache(0, 11));
      ASSERT_OK(file->InvalidateCache(0, 0));
    }

    // Sequential Read
    {
      std::unique_ptr<SequentialFile> file;
      auto scratch = NewAligned(kSectorSize, 0);
      Slice result;
#if !defined(OS_MACOSX) && !defined(OS_WIN) && !defined(OS_SOLARIS) && !defined(OS_AIX)
      if (soptions.use_direct_reads) {
        soptions.use_direct_reads = false;
      }
#endif
      ASSERT_OK(env_->NewSequentialFile(fname, &file, soptions));
      if (file->use_direct_io()) {
        ASSERT_OK(file->PositionedRead(0, kSectorSize, &result, scratch.get()));
      } else {
        ASSERT_OK(file->Read(kSectorSize, &result, scratch.get()));
      }
      ASSERT_EQ(memcmp(scratch.get(), data.get(), kSectorSize), 0);
      ASSERT_OK(file->InvalidateCache(0, 11));
      ASSERT_OK(file->InvalidateCache(0, 0));
    }
    // Delete the file
    ASSERT_OK(env_->DeleteFile(fname));
    ROCKSDB_NAMESPACE::SyncPoint::GetInstance()->ClearTrace();
}
#endif  // not TRAVIS
#endif  // OS_LINUX || OS_WIN

class TestLogger : public Logger {
 public:
  using Logger::Logv;
  void Logv(const char* format, va_list ap) override {
    log_count++;

    char new_format[550];
    std::fill_n(new_format, sizeof(new_format), '2');
    {
      va_list backup_ap;
      va_copy(backup_ap, ap);
      int n = vsnprintf(new_format, sizeof(new_format) - 1, format, backup_ap);
      // 48 bytes for extra information + bytes allocated

// When we have n == -1 there is not a terminating zero expected
#ifdef OS_WIN
      if (n < 0) {
        char_0_count++;
      }
#endif

      if (new_format[0] == '[') {
        // "[DEBUG] "
        ASSERT_TRUE(n <= 56 + (512 - static_cast<int>(sizeof(struct timeval))));
      } else {
        ASSERT_TRUE(n <= 48 + (512 - static_cast<int>(sizeof(struct timeval))));
      }
      va_end(backup_ap);
    }

    for (size_t i = 0; i < sizeof(new_format); i++) {
      if (new_format[i] == 'x') {
        char_x_count++;
      } else if (new_format[i] == '\0') {
        char_0_count++;
      }
    }
  }
  int log_count;
  int char_x_count;
  int char_0_count;
};

TEST_P(EnvPosixTestWithParam, LogBufferTest) {
  TestLogger test_logger;
  test_logger.SetInfoLogLevel(InfoLogLevel::INFO_LEVEL);
  test_logger.log_count = 0;
  test_logger.char_x_count = 0;
  test_logger.char_0_count = 0;
  LogBuffer log_buffer(InfoLogLevel::INFO_LEVEL, &test_logger);
  LogBuffer log_buffer_debug(DEBUG_LEVEL, &test_logger);

  char bytes200[200];
  std::fill_n(bytes200, sizeof(bytes200), '1');
  bytes200[sizeof(bytes200) - 1] = '\0';
  char bytes600[600];
  std::fill_n(bytes600, sizeof(bytes600), '1');
  bytes600[sizeof(bytes600) - 1] = '\0';
  char bytes9000[9000];
  std::fill_n(bytes9000, sizeof(bytes9000), '1');
  bytes9000[sizeof(bytes9000) - 1] = '\0';

  ROCKS_LOG_BUFFER(&log_buffer, "x%sx", bytes200);
  ROCKS_LOG_BUFFER(&log_buffer, "x%sx", bytes600);
  ROCKS_LOG_BUFFER(&log_buffer, "x%sx%sx%sx", bytes200, bytes200, bytes200);
  ROCKS_LOG_BUFFER(&log_buffer, "x%sx%sx", bytes200, bytes600);
  ROCKS_LOG_BUFFER(&log_buffer, "x%sx%sx", bytes600, bytes9000);

  ROCKS_LOG_BUFFER(&log_buffer_debug, "x%sx", bytes200);
  test_logger.SetInfoLogLevel(DEBUG_LEVEL);
  ROCKS_LOG_BUFFER(&log_buffer_debug, "x%sx%sx%sx", bytes600, bytes9000,
                   bytes200);

  ASSERT_EQ(0, test_logger.log_count);
  log_buffer.FlushBufferToLog();
  log_buffer_debug.FlushBufferToLog();
  ASSERT_EQ(6, test_logger.log_count);
  ASSERT_EQ(6, test_logger.char_0_count);
  ASSERT_EQ(10, test_logger.char_x_count);
}

class TestLogger2 : public Logger {
 public:
  explicit TestLogger2(size_t max_log_size) : max_log_size_(max_log_size) {}
  using Logger::Logv;
  void Logv(const char* format, va_list ap) override {
    char new_format[2000];
    std::fill_n(new_format, sizeof(new_format), '2');
    {
      va_list backup_ap;
      va_copy(backup_ap, ap);
      int n = vsnprintf(new_format, sizeof(new_format) - 1, format, backup_ap);
      // 48 bytes for extra information + bytes allocated
      ASSERT_TRUE(
          n <= 48 + static_cast<int>(max_log_size_ - sizeof(struct timeval)));
      ASSERT_TRUE(n > static_cast<int>(max_log_size_ - sizeof(struct timeval)));
      va_end(backup_ap);
    }
  }
  size_t max_log_size_;
};

TEST_P(EnvPosixTestWithParam, LogBufferMaxSizeTest) {
  char bytes9000[9000];
  std::fill_n(bytes9000, sizeof(bytes9000), '1');
  bytes9000[sizeof(bytes9000) - 1] = '\0';

  for (size_t max_log_size = 256; max_log_size <= 1024;
       max_log_size += 1024 - 256) {
    TestLogger2 test_logger(max_log_size);
    test_logger.SetInfoLogLevel(InfoLogLevel::INFO_LEVEL);
    LogBuffer log_buffer(InfoLogLevel::INFO_LEVEL, &test_logger);
    ROCKS_LOG_BUFFER_MAX_SZ(&log_buffer, max_log_size, "%s", bytes9000);
    log_buffer.FlushBufferToLog();
  }
}

TEST_P(EnvPosixTestWithParam, Preallocation) {
  ROCKSDB_NAMESPACE::SyncPoint::GetInstance()->EnableProcessing();
  const std::string src = test::PerThreadDBPath(env_, "testfile");
  std::unique_ptr<WritableFile> srcfile;
  EnvOptions soptions;
  soptions.use_direct_reads = soptions.use_direct_writes = direct_io_;
#if !defined(OS_MACOSX) && !defined(OS_WIN) && !defined(OS_SOLARIS) && !defined(OS_AIX) && !defined(OS_OPENBSD) && !defined(OS_FREEBSD)
    if (soptions.use_direct_writes) {
      ROCKSDB_NAMESPACE::SyncPoint::GetInstance()->SetCallBack(
          "NewWritableFile:O_DIRECT", [&](void* arg) {
            int* val = static_cast<int*>(arg);
            *val &= ~O_DIRECT;
          });
    }
#endif
    ASSERT_OK(env_->NewWritableFile(src, &srcfile, soptions));
    srcfile->SetPreallocationBlockSize(1024 * 1024);

    // No writes should mean no preallocation
    size_t block_size, last_allocated_block;
    srcfile->GetPreallocationStatus(&block_size, &last_allocated_block);
    ASSERT_EQ(last_allocated_block, 0UL);

    // Small write should preallocate one block
    size_t kStrSize = 4096;
    auto data = NewAligned(kStrSize, 'A');
    Slice str(data.get(), kStrSize);
    srcfile->PrepareWrite(srcfile->GetFileSize(), kStrSize);
    srcfile->Append(str);
    srcfile->GetPreallocationStatus(&block_size, &last_allocated_block);
    ASSERT_EQ(last_allocated_block, 1UL);

    // Write an entire preallocation block, make sure we increased by two.
    {
      auto buf_ptr = NewAligned(block_size, ' ');
      Slice buf(buf_ptr.get(), block_size);
      srcfile->PrepareWrite(srcfile->GetFileSize(), block_size);
      srcfile->Append(buf);
      srcfile->GetPreallocationStatus(&block_size, &last_allocated_block);
      ASSERT_EQ(last_allocated_block, 2UL);
    }

    // Write five more blocks at once, ensure we're where we need to be.
    {
      auto buf_ptr = NewAligned(block_size * 5, ' ');
      Slice buf = Slice(buf_ptr.get(), block_size * 5);
      srcfile->PrepareWrite(srcfile->GetFileSize(), buf.size());
      srcfile->Append(buf);
      srcfile->GetPreallocationStatus(&block_size, &last_allocated_block);
      ASSERT_EQ(last_allocated_block, 7UL);
    }
    ROCKSDB_NAMESPACE::SyncPoint::GetInstance()->ClearTrace();
}

// Test that the two ways to get children file attributes (in bulk or
// individually) behave consistently.
TEST_P(EnvPosixTestWithParam, ConsistentChildrenAttributes) {
  ROCKSDB_NAMESPACE::SyncPoint::GetInstance()->EnableProcessing();
  EnvOptions soptions;
  soptions.use_direct_reads = soptions.use_direct_writes = direct_io_;
  const int kNumChildren = 10;

  std::string data;
  for (int i = 0; i < kNumChildren; ++i) {
    const std::string path =
        test::TmpDir(env_) + "/" + "testfile_" + std::to_string(i);
    std::unique_ptr<WritableFile> file;
#if !defined(OS_MACOSX) && !defined(OS_WIN) && !defined(OS_SOLARIS) && !defined(OS_AIX) && !defined(OS_OPENBSD) && !defined(OS_FREEBSD)
      if (soptions.use_direct_writes) {
        ROCKSDB_NAMESPACE::SyncPoint::GetInstance()->SetCallBack(
            "NewWritableFile:O_DIRECT", [&](void* arg) {
              int* val = static_cast<int*>(arg);
              *val &= ~O_DIRECT;
            });
      }
#endif
      ASSERT_OK(env_->NewWritableFile(path, &file, soptions));
      auto buf_ptr = NewAligned(data.size(), 'T');
      Slice buf(buf_ptr.get(), data.size());
      file->Append(buf);
      data.append(std::string(4096, 'T'));
  }

    std::vector<Env::FileAttributes> file_attrs;
    ASSERT_OK(env_->GetChildrenFileAttributes(test::TmpDir(env_), &file_attrs));
    for (int i = 0; i < kNumChildren; ++i) {
      const std::string name = "testfile_" + std::to_string(i);
      const std::string path = test::TmpDir(env_) + "/" + name;

      auto file_attrs_iter = std::find_if(
          file_attrs.begin(), file_attrs.end(),
          [&name](const Env::FileAttributes& fm) { return fm.name == name; });
      ASSERT_TRUE(file_attrs_iter != file_attrs.end());
      uint64_t size;
      ASSERT_OK(env_->GetFileSize(path, &size));
      ASSERT_EQ(size, 4096 * i);
      ASSERT_EQ(size, file_attrs_iter->size_bytes);
    }
    ROCKSDB_NAMESPACE::SyncPoint::GetInstance()->ClearTrace();
}

// Test that all WritableFileWrapper forwards all calls to WritableFile.
TEST_P(EnvPosixTestWithParam, WritableFileWrapper) {
  class Base : public WritableFile {
   public:
    mutable int *step_;

    void inc(int x) const {
      EXPECT_EQ(x, (*step_)++);
    }

    explicit Base(int* step) : step_(step) {
      inc(0);
    }

    Status Append(const Slice& /*data*/) override {
      inc(1);
      return Status::OK();
    }

    Status PositionedAppend(const Slice& /*data*/,
                            uint64_t /*offset*/) override {
      inc(2);
      return Status::OK();
    }

    Status Truncate(uint64_t /*size*/) override {
      inc(3);
      return Status::OK();
    }

    Status Close() override {
      inc(4);
      return Status::OK();
    }

    Status Flush() override {
      inc(5);
      return Status::OK();
    }

    Status Sync() override {
      inc(6);
      return Status::OK();
    }

    Status Fsync() override {
      inc(7);
      return Status::OK();
    }

    bool IsSyncThreadSafe() const override {
      inc(8);
      return true;
    }

    bool use_direct_io() const override {
      inc(9);
      return true;
    }

    size_t GetRequiredBufferAlignment() const override {
      inc(10);
      return 0;
    }

    void SetIOPriority(Env::IOPriority /*pri*/) override { inc(11); }

    Env::IOPriority GetIOPriority() override {
      inc(12);
      return Env::IOPriority::IO_LOW;
    }

    void SetWriteLifeTimeHint(Env::WriteLifeTimeHint /*hint*/) override {
      inc(13);
    }

    Env::WriteLifeTimeHint GetWriteLifeTimeHint() override {
      inc(14);
      return Env::WriteLifeTimeHint::WLTH_NOT_SET;
    }

    uint64_t GetFileSize() override {
      inc(15);
      return 0;
    }

    void SetPreallocationBlockSize(size_t /*size*/) override { inc(16); }

    void GetPreallocationStatus(size_t* /*block_size*/,
                                size_t* /*last_allocated_block*/) override {
      inc(17);
    }

    size_t GetUniqueId(char* /*id*/, size_t /*max_size*/) const override {
      inc(18);
      return 0;
    }

    Status InvalidateCache(size_t /*offset*/, size_t /*length*/) override {
      inc(19);
      return Status::OK();
    }

    Status RangeSync(uint64_t /*offset*/, uint64_t /*nbytes*/) override {
      inc(20);
      return Status::OK();
    }

    void PrepareWrite(size_t /*offset*/, size_t /*len*/) override { inc(21); }

    Status Allocate(uint64_t /*offset*/, uint64_t /*len*/) override {
      inc(22);
      return Status::OK();
    }

   public:
    ~Base() override { inc(23); }
  };

  class Wrapper : public WritableFileWrapper {
   public:
    explicit Wrapper(WritableFile* target) : WritableFileWrapper(target) {}
  };

  int step = 0;

  {
    Base b(&step);
    Wrapper w(&b);
    w.Append(Slice());
    w.PositionedAppend(Slice(), 0);
    w.Truncate(0);
    w.Close();
    w.Flush();
    w.Sync();
    w.Fsync();
    w.IsSyncThreadSafe();
    w.use_direct_io();
    w.GetRequiredBufferAlignment();
    w.SetIOPriority(Env::IOPriority::IO_HIGH);
    w.GetIOPriority();
    w.SetWriteLifeTimeHint(Env::WriteLifeTimeHint::WLTH_NOT_SET);
    w.GetWriteLifeTimeHint();
    w.GetFileSize();
    w.SetPreallocationBlockSize(0);
    w.GetPreallocationStatus(nullptr, nullptr);
    w.GetUniqueId(nullptr, 0);
    w.InvalidateCache(0, 0);
    w.RangeSync(0, 0);
    w.PrepareWrite(0, 0);
    w.Allocate(0, 0);
  }

  EXPECT_EQ(24, step);
}

TEST_P(EnvPosixTestWithParam, PosixRandomRWFile) {
  const std::string path = test::PerThreadDBPath(env_, "random_rw_file");

  env_->DeleteFile(path);

  std::unique_ptr<RandomRWFile> file;

  // Cannot open non-existing file.
  ASSERT_NOK(env_->NewRandomRWFile(path, &file, EnvOptions()));

  // Create the file using WriteableFile
  {
    std::unique_ptr<WritableFile> wf;
    ASSERT_OK(env_->NewWritableFile(path, &wf, EnvOptions()));
  }

  ASSERT_OK(env_->NewRandomRWFile(path, &file, EnvOptions()));

  char buf[10000];
  Slice read_res;

  ASSERT_OK(file->Write(0, "ABCD"));
  ASSERT_OK(file->Read(0, 10, &read_res, buf));
  ASSERT_EQ(read_res.ToString(), "ABCD");

  ASSERT_OK(file->Write(2, "XXXX"));
  ASSERT_OK(file->Read(0, 10, &read_res, buf));
  ASSERT_EQ(read_res.ToString(), "ABXXXX");

  ASSERT_OK(file->Write(10, "ZZZ"));
  ASSERT_OK(file->Read(10, 10, &read_res, buf));
  ASSERT_EQ(read_res.ToString(), "ZZZ");

  ASSERT_OK(file->Write(11, "Y"));
  ASSERT_OK(file->Read(10, 10, &read_res, buf));
  ASSERT_EQ(read_res.ToString(), "ZYZ");

  ASSERT_OK(file->Write(200, "FFFFF"));
  ASSERT_OK(file->Read(200, 10, &read_res, buf));
  ASSERT_EQ(read_res.ToString(), "FFFFF");

  ASSERT_OK(file->Write(205, "XXXX"));
  ASSERT_OK(file->Read(200, 10, &read_res, buf));
  ASSERT_EQ(read_res.ToString(), "FFFFFXXXX");

  ASSERT_OK(file->Write(5, "QQQQ"));
  ASSERT_OK(file->Read(0, 9, &read_res, buf));
  ASSERT_EQ(read_res.ToString(), "ABXXXQQQQ");

  ASSERT_OK(file->Read(2, 4, &read_res, buf));
  ASSERT_EQ(read_res.ToString(), "XXXQ");

  // Close file and reopen it
  file->Close();
  ASSERT_OK(env_->NewRandomRWFile(path, &file, EnvOptions()));

  ASSERT_OK(file->Read(0, 9, &read_res, buf));
  ASSERT_EQ(read_res.ToString(), "ABXXXQQQQ");

  ASSERT_OK(file->Read(10, 3, &read_res, buf));
  ASSERT_EQ(read_res.ToString(), "ZYZ");

  ASSERT_OK(file->Read(200, 9, &read_res, buf));
  ASSERT_EQ(read_res.ToString(), "FFFFFXXXX");

  ASSERT_OK(file->Write(4, "TTTTTTTTTTTTTTTT"));
  ASSERT_OK(file->Read(0, 10, &read_res, buf));
  ASSERT_EQ(read_res.ToString(), "ABXXTTTTTT");

  // Clean up
  env_->DeleteFile(path);
}

class RandomRWFileWithMirrorString {
 public:
  explicit RandomRWFileWithMirrorString(RandomRWFile* _file) : file_(_file) {}

  void Write(size_t offset, const std::string& data) {
    // Write to mirror string
    StringWrite(offset, data);

    // Write to file
    Status s = file_->Write(offset, data);
    ASSERT_OK(s) << s.ToString();
  }

  void Read(size_t offset = 0, size_t n = 1000000) {
    Slice str_res(nullptr, 0);
    if (offset < file_mirror_.size()) {
      size_t str_res_sz = std::min(file_mirror_.size() - offset, n);
      str_res = Slice(file_mirror_.data() + offset, str_res_sz);
      StopSliceAtNull(&str_res);
    }

    Slice file_res;
    Status s = file_->Read(offset, n, &file_res, buf_);
    ASSERT_OK(s) << s.ToString();
    StopSliceAtNull(&file_res);

    ASSERT_EQ(str_res.ToString(), file_res.ToString()) << offset << " " << n;
  }

  void SetFile(RandomRWFile* _file) { file_ = _file; }

 private:
  void StringWrite(size_t offset, const std::string& src) {
    if (offset + src.size() > file_mirror_.size()) {
      file_mirror_.resize(offset + src.size(), '\0');
    }

    char* pos = const_cast<char*>(file_mirror_.data() + offset);
    memcpy(pos, src.data(), src.size());
  }

  void StopSliceAtNull(Slice* slc) {
    for (size_t i = 0; i < slc->size(); i++) {
      if ((*slc)[i] == '\0') {
        *slc = Slice(slc->data(), i);
        break;
      }
    }
  }

  char buf_[10000];
  RandomRWFile* file_;
  std::string file_mirror_;
};

TEST_P(EnvPosixTestWithParam, PosixRandomRWFileRandomized) {
  const std::string path = test::PerThreadDBPath(env_, "random_rw_file_rand");
  env_->DeleteFile(path);

  std::unique_ptr<RandomRWFile> file;

#ifdef OS_LINUX
  // Cannot open non-existing file.
  ASSERT_NOK(env_->NewRandomRWFile(path, &file, EnvOptions()));
#endif

  // Create the file using WriteableFile
  {
    std::unique_ptr<WritableFile> wf;
    ASSERT_OK(env_->NewWritableFile(path, &wf, EnvOptions()));
  }

  ASSERT_OK(env_->NewRandomRWFile(path, &file, EnvOptions()));
  RandomRWFileWithMirrorString file_with_mirror(file.get());

  Random rnd(301);
  std::string buf;
  for (int i = 0; i < 10000; i++) {
    // Genrate random data
    test::RandomString(&rnd, 10, &buf);

    // Pick random offset for write
    size_t write_off = rnd.Next() % 1000;
    file_with_mirror.Write(write_off, buf);

    // Pick random offset for read
    size_t read_off = rnd.Next() % 1000;
    size_t read_sz = rnd.Next() % 20;
    file_with_mirror.Read(read_off, read_sz);

    if (i % 500 == 0) {
      // Reopen the file every 500 iters
      ASSERT_OK(env_->NewRandomRWFile(path, &file, EnvOptions()));
      file_with_mirror.SetFile(file.get());
    }
  }

  // clean up
  env_->DeleteFile(path);
}

class TestEnv : public EnvWrapper {
  public:
    explicit TestEnv() : EnvWrapper(Env::Default()),
                close_count(0) { }

  class TestLogger : public Logger {
   public:
    using Logger::Logv;
    TestLogger(TestEnv* env_ptr) : Logger() { env = env_ptr; }
    ~TestLogger() override {
      if (!closed_) {
        CloseHelper();
      }
    }
    void Logv(const char* /*format*/, va_list /*ap*/) override{};

   protected:
    Status CloseImpl() override { return CloseHelper(); }

   private:
    Status CloseHelper() {
      env->CloseCountInc();;
      return Status::OK();
    }
    TestEnv* env;
  };

  void CloseCountInc() { close_count++; }

  int GetCloseCount() { return close_count; }

  Status NewLogger(const std::string& /*fname*/,
                   std::shared_ptr<Logger>* result) override {
    result->reset(new TestLogger(this));
    return Status::OK();
  }

 private:
  int close_count;
};

class EnvTest : public testing::Test {};

TEST_F(EnvTest, Close) {
  TestEnv* env = new TestEnv();
  std::shared_ptr<Logger> logger;
  Status s;

  s = env->NewLogger("", &logger);
  ASSERT_EQ(s, Status::OK());
  logger.get()->Close();
  ASSERT_EQ(env->GetCloseCount(), 1);
  // Call Close() again. CloseHelper() should not be called again
  logger.get()->Close();
  ASSERT_EQ(env->GetCloseCount(), 1);
  logger.reset();
  ASSERT_EQ(env->GetCloseCount(), 1);

  s = env->NewLogger("", &logger);
  ASSERT_EQ(s, Status::OK());
  logger.reset();
  ASSERT_EQ(env->GetCloseCount(), 2);

  delete env;
}

INSTANTIATE_TEST_CASE_P(DefaultEnvWithoutDirectIO, EnvPosixTestWithParam,
                        ::testing::Values(std::pair<Env*, bool>(Env::Default(),
                                                                false)));
#if !defined(ROCKSDB_LITE)
INSTANTIATE_TEST_CASE_P(DefaultEnvWithDirectIO, EnvPosixTestWithParam,
                        ::testing::Values(std::pair<Env*, bool>(Env::Default(),
                                                                true)));
#endif  // !defined(ROCKSDB_LITE)

#if !defined(ROCKSDB_LITE) && !defined(OS_WIN)
static std::unique_ptr<Env> chroot_env(
    NewChrootEnv(Env::Default(), test::TmpDir(Env::Default())));
INSTANTIATE_TEST_CASE_P(
    ChrootEnvWithoutDirectIO, EnvPosixTestWithParam,
    ::testing::Values(std::pair<Env*, bool>(chroot_env.get(), false)));
INSTANTIATE_TEST_CASE_P(
    ChrootEnvWithDirectIO, EnvPosixTestWithParam,
    ::testing::Values(std::pair<Env*, bool>(chroot_env.get(), true)));
#endif  // !defined(ROCKSDB_LITE) && !defined(OS_WIN)

}  // namespace ROCKSDB_NAMESPACE

int main(int argc, char** argv) {
  ::testing::InitGoogleTest(&argc, argv);
  return RUN_ALL_TESTS();
}<|MERGE_RESOLUTION|>--- conflicted
+++ resolved
@@ -1137,11 +1137,7 @@
   for (uint32_t attempt = 0; attempt < 20; attempt++) {
     // Random Read
     Random rnd(301 + attempt);
-<<<<<<< HEAD
-    rocksdb::SyncPoint::GetInstance()->SetCallBack(
-=======
     ROCKSDB_NAMESPACE::SyncPoint::GetInstance()->SetCallBack(
->>>>>>> dc58bf9f
         "PosixRandomAccessFile::MultiRead:io_uring_result", [&](void* arg) {
           if (attempt > 0) {
             // No failure in the first attempt.
@@ -1154,11 +1150,7 @@
             }
           }
         });
-<<<<<<< HEAD
-    rocksdb::SyncPoint::GetInstance()->EnableProcessing();
-=======
     ROCKSDB_NAMESPACE::SyncPoint::GetInstance()->EnableProcessing();
->>>>>>> dc58bf9f
 
     std::unique_ptr<RandomAccessFile> file;
     std::vector<ReadRequest> reqs(3);
@@ -1184,11 +1176,7 @@
       ASSERT_OK(reqs[i].status);
       ASSERT_EQ(memcmp(reqs[i].scratch, buf.get(), kSectorSize), 0);
     }
-<<<<<<< HEAD
-    rocksdb::SyncPoint::GetInstance()->DisableProcessing();
-=======
     ROCKSDB_NAMESPACE::SyncPoint::GetInstance()->DisableProcessing();
->>>>>>> dc58bf9f
   }
 }
 
