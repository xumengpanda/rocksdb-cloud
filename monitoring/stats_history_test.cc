--- conflicted
+++ resolved
@@ -238,19 +238,12 @@
     stats_count += stats_map.size();
   }
   size_t stats_history_size = dbfull()->TEST_EstimateInMemoryStatsHistorySize();
-<<<<<<< HEAD
-  ASSERT_GE(slice_count, 9);
-=======
   ASSERT_GE(slice_count, kIterations - 1);
->>>>>>> ed431616
   ASSERT_GE(stats_history_size, 13000);
   // capping memory cost at 13000 bytes since one slice is around 10000~13000
   ASSERT_OK(dbfull()->SetDBOptions({{"stats_history_buffer_size", "13000"}}));
   ASSERT_EQ(13000, dbfull()->GetDBOptions().stats_history_buffer_size);
-<<<<<<< HEAD
-=======
-
->>>>>>> ed431616
+
   // Wait for stats persist to finish
   for (int i = 0; i < kIterations; ++i) {
     dbfull()->TEST_WaitForStatsDumpRun(
