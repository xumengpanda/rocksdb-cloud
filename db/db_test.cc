//  Copyright (c) 2013, Facebook, Inc.  All rights reserved.
//  This source code is licensed under the BSD-style license found in the
//  LICENSE file in the root directory of this source tree. An additional grant
//  of patent rights can be found in the PATENTS file in the same directory.
//
// Copyright (c) 2011 The LevelDB Authors. All rights reserved.
// Use of this source code is governed by a BSD-style license that can be
// found in the LICENSE file. See the AUTHORS file for names of contributors.

#include <algorithm>
#include <set>
#include <unistd.h>

#include "db/dbformat.h"
#include "db/db_impl.h"
#include "db/filename.h"
#include "db/version_set.h"
#include "db/write_batch_internal.h"
#include "rocksdb/cache.h"
#include "rocksdb/compaction_filter.h"
#include "rocksdb/db.h"
#include "rocksdb/env.h"
#include "rocksdb/filter_policy.h"
#include "rocksdb/perf_context.h"
#include "table/plain_table_factory.h"
#include "rocksdb/slice.h"
#include "rocksdb/slice_transform.h"
#include "rocksdb/table.h"
#include "table/block_based_table_factory.h"
#include "util/hash.h"
#include "util/hash_linklist_rep.h"
#include "util/logging.h"
#include "util/mutexlock.h"
#include "util/statistics.h"
#include "util/testharness.h"
#include "util/testutil.h"
#include "utilities/merge_operators.h"

namespace rocksdb {

static bool SnappyCompressionSupported(const CompressionOptions& options) {
  std::string out;
  Slice in = "aaaaaaaaaaaaaaaaaaaaaaaaaaaaaaa";
  return port::Snappy_Compress(options, in.data(), in.size(), &out);
}

static bool ZlibCompressionSupported(const CompressionOptions& options) {
  std::string out;
  Slice in = "aaaaaaaaaaaaaaaaaaaaaaaaaaaaaaa";
  return port::Zlib_Compress(options, in.data(), in.size(), &out);
}

static bool BZip2CompressionSupported(const CompressionOptions& options) {
  std::string out;
  Slice in = "aaaaaaaaaaaaaaaaaaaaaaaaaaaaaaa";
  return port::BZip2_Compress(options, in.data(), in.size(), &out);
}

static std::string RandomString(Random* rnd, int len) {
  std::string r;
  test::RandomString(rnd, len, &r);
  return r;
}

namespace anon {
class AtomicCounter {
 private:
  port::Mutex mu_;
  int count_;
 public:
  AtomicCounter() : count_(0) { }
  void Increment() {
    MutexLock l(&mu_);
    count_++;
  }
  int Read() {
    MutexLock l(&mu_);
    return count_;
  }
  void Reset() {
    MutexLock l(&mu_);
    count_ = 0;
  }
};

}

// Special Env used to delay background operations
class SpecialEnv : public EnvWrapper {
 public:
  // sstable Sync() calls are blocked while this pointer is non-nullptr.
  port::AtomicPointer delay_sstable_sync_;

  // Simulate no-space errors while this pointer is non-nullptr.
  port::AtomicPointer no_space_;

  // Simulate non-writable file system while this pointer is non-nullptr
  port::AtomicPointer non_writable_;

  // Force sync of manifest files to fail while this pointer is non-nullptr
  port::AtomicPointer manifest_sync_error_;

  // Force write to manifest files to fail while this pointer is non-nullptr
  port::AtomicPointer manifest_write_error_;

  // Force write to log files to fail while this pointer is non-nullptr
  port::AtomicPointer log_write_error_;

  bool count_random_reads_;
  anon::AtomicCounter random_read_counter_;

  anon::AtomicCounter sleep_counter_;

  explicit SpecialEnv(Env* base) : EnvWrapper(base) {
    delay_sstable_sync_.Release_Store(nullptr);
    no_space_.Release_Store(nullptr);
    non_writable_.Release_Store(nullptr);
    count_random_reads_ = false;
    manifest_sync_error_.Release_Store(nullptr);
    manifest_write_error_.Release_Store(nullptr);
    log_write_error_.Release_Store(nullptr);
   }

  Status NewWritableFile(const std::string& f, unique_ptr<WritableFile>* r,
                         const EnvOptions& soptions) {
    class SSTableFile : public WritableFile {
     private:
      SpecialEnv* env_;
      unique_ptr<WritableFile> base_;

     public:
      SSTableFile(SpecialEnv* env, unique_ptr<WritableFile>&& base)
          : env_(env),
            base_(std::move(base)) {
      }
      Status Append(const Slice& data) {
        if (env_->no_space_.Acquire_Load() != nullptr) {
          // Drop writes on the floor
          return Status::OK();
        } else {
          return base_->Append(data);
        }
      }
      Status Close() { return base_->Close(); }
      Status Flush() { return base_->Flush(); }
      Status Sync() {
        while (env_->delay_sstable_sync_.Acquire_Load() != nullptr) {
          env_->SleepForMicroseconds(100000);
        }
        return base_->Sync();
      }
    };
    class ManifestFile : public WritableFile {
     private:
      SpecialEnv* env_;
      unique_ptr<WritableFile> base_;
     public:
      ManifestFile(SpecialEnv* env, unique_ptr<WritableFile>&& b)
          : env_(env), base_(std::move(b)) { }
      Status Append(const Slice& data) {
        if (env_->manifest_write_error_.Acquire_Load() != nullptr) {
          return Status::IOError("simulated writer error");
        } else {
          return base_->Append(data);
        }
      }
      Status Close() { return base_->Close(); }
      Status Flush() { return base_->Flush(); }
      Status Sync() {
        if (env_->manifest_sync_error_.Acquire_Load() != nullptr) {
          return Status::IOError("simulated sync error");
        } else {
          return base_->Sync();
        }
      }
    };
    class LogFile : public WritableFile {
     private:
      SpecialEnv* env_;
      unique_ptr<WritableFile> base_;
     public:
      LogFile(SpecialEnv* env, unique_ptr<WritableFile>&& b)
          : env_(env), base_(std::move(b)) { }
      Status Append(const Slice& data) {
        if (env_->log_write_error_.Acquire_Load() != nullptr) {
          return Status::IOError("simulated writer error");
        } else {
          return base_->Append(data);
        }
      }
      Status Close() { return base_->Close(); }
      Status Flush() { return base_->Flush(); }
      Status Sync() { return base_->Sync(); }
    };

    if (non_writable_.Acquire_Load() != nullptr) {
      return Status::IOError("simulated write error");
    }

    Status s = target()->NewWritableFile(f, r, soptions);
    if (s.ok()) {
      if (strstr(f.c_str(), ".sst") != nullptr) {
        r->reset(new SSTableFile(this, std::move(*r)));
      } else if (strstr(f.c_str(), "MANIFEST") != nullptr) {
        r->reset(new ManifestFile(this, std::move(*r)));
      } else if (strstr(f.c_str(), "log") != nullptr) {
        r->reset(new LogFile(this, std::move(*r)));
      }
    }
    return s;
  }

  Status NewRandomAccessFile(const std::string& f,
                             unique_ptr<RandomAccessFile>* r,
                             const EnvOptions& soptions) {
    class CountingFile : public RandomAccessFile {
     private:
      unique_ptr<RandomAccessFile> target_;
      anon::AtomicCounter* counter_;
     public:
      CountingFile(unique_ptr<RandomAccessFile>&& target,
                   anon::AtomicCounter* counter)
          : target_(std::move(target)), counter_(counter) {
      }
      virtual Status Read(uint64_t offset, size_t n, Slice* result,
                          char* scratch) const {
        counter_->Increment();
        return target_->Read(offset, n, result, scratch);
      }
    };

    Status s = target()->NewRandomAccessFile(f, r, soptions);
    if (s.ok() && count_random_reads_) {
      r->reset(new CountingFile(std::move(*r), &random_read_counter_));
    }
    return s;
  }

  virtual void SleepForMicroseconds(int micros) {
    sleep_counter_.Increment();
    target()->SleepForMicroseconds(micros);
  }
};

class DBTest {
 private:
  const FilterPolicy* filter_policy_;
  static std::unique_ptr<const SliceTransform> prefix_1_transform;
  static std::unique_ptr<const SliceTransform> noop_transform;

 protected:
  // Sequence of option configurations to try
  enum OptionConfig {
    kDefault,
    kPlainTableFirstBytePrefix,
    kPlainTableAllBytesPrefix,
    kVectorRep,
    kHashLinkList,
    kMergePut,
    kFilter,
    kUncompressed,
    kNumLevel_3,
    kDBLogDir,
    kWalDir,
    kManifestFileSize,
    kCompactOnFlush,
    kPerfOptions,
    kDeletesFilterFirst,
    kHashSkipList,
    kUniversalCompaction,
    kCompressedBlockCache,
    kInfiniteMaxOpenFiles,
    kEnd
  };
  int option_config_;

 public:
  std::string dbname_;
  SpecialEnv* env_;
  DB* db_;

  Options last_options_;

  // Skip some options, as they may not be applicable to a specific test.
  // To add more skip constants, use values 4, 8, 16, etc.
  enum OptionSkip {
    kNoSkip = 0,
    kSkipDeletesFilterFirst = 1,
    kSkipUniversalCompaction = 2,
    kSkipMergePut = 4,
    kSkipPlainTable = 8
  };

  DBTest() : option_config_(kDefault),
             env_(new SpecialEnv(Env::Default())) {
    filter_policy_ = NewBloomFilterPolicy(10);
    dbname_ = test::TmpDir() + "/db_test";
    ASSERT_OK(DestroyDB(dbname_, Options()));
    db_ = nullptr;
    Reopen();
  }

  ~DBTest() {
    delete db_;
    ASSERT_OK(DestroyDB(dbname_, Options()));
    delete env_;
    delete filter_policy_;
  }

  // Switch to a fresh database with the next option configuration to
  // test.  Return false if there are no more configurations to test.
  bool ChangeOptions(int skip_mask = kNoSkip) {
    // skip some options
    for(option_config_++; option_config_ < kEnd; option_config_++) {
      if ((skip_mask & kSkipDeletesFilterFirst) &&
          option_config_ == kDeletesFilterFirst) {
        continue;
      }
      if ((skip_mask & kSkipUniversalCompaction) &&
          option_config_ == kUniversalCompaction) {
        continue;
      }
      if ((skip_mask & kSkipMergePut) && option_config_ == kMergePut) {
        continue;
      }
      if ((skip_mask & kSkipPlainTable)
          && (option_config_ == kPlainTableAllBytesPrefix
              || option_config_ == kPlainTableFirstBytePrefix)) {
        continue;
      }
      break;
    }

    if (option_config_ >= kEnd) {
      Destroy(&last_options_);
      return false;
    } else {
      DestroyAndReopen();
      return true;
    }
  }

  // Switch between different compaction styles (we have only 2 now).
  bool ChangeCompactOptions(Options* prev_options = nullptr) {
    if (option_config_ == kDefault) {
      option_config_ = kUniversalCompaction;
      if (prev_options == nullptr) {
        prev_options = &last_options_;
      }
      Destroy(prev_options);
      TryReopen();
      return true;
    } else {
      return false;
    }
  }

  // Return the current option configuration.
  Options CurrentOptions() {
    Options options;
    switch (option_config_) {
      case kHashSkipList:
        options.memtable_factory.reset(
            NewHashSkipListRepFactory(NewFixedPrefixTransform(1)));
        break;
      case kPlainTableFirstBytePrefix:
        options.table_factory.reset(new PlainTableFactory());
        options.prefix_extractor = prefix_1_transform.get();
        options.allow_mmap_reads = true;
        options.max_sequential_skip_in_iterations = 999999;
        break;
      case kPlainTableAllBytesPrefix:
        options.table_factory.reset(new PlainTableFactory());
        options.prefix_extractor = noop_transform.get();
        options.allow_mmap_reads = true;
        options.max_sequential_skip_in_iterations = 999999;
        break;
      case kMergePut:
        options.merge_operator = MergeOperators::CreatePutOperator();
        break;
      case kFilter:
        options.filter_policy = filter_policy_;
        break;
      case kUncompressed:
        options.compression = kNoCompression;
        break;
      case kNumLevel_3:
        options.num_levels = 3;
        break;
      case kDBLogDir:
        options.db_log_dir = test::TmpDir();
        break;
      case kWalDir:
        options.wal_dir = "/tmp/wal";
        break;
      case kManifestFileSize:
        options.max_manifest_file_size = 50; // 50 bytes
      case kCompactOnFlush:
        options.purge_redundant_kvs_while_flush =
          !options.purge_redundant_kvs_while_flush;
        break;
      case kPerfOptions:
        options.hard_rate_limit = 2.0;
        options.rate_limit_delay_max_milliseconds = 2;
        // TODO -- test more options
        break;
      case kDeletesFilterFirst:
        options.filter_deletes = true;
        break;
      case kVectorRep:
        options.memtable_factory.reset(new VectorRepFactory(100));
        break;
      case kHashLinkList:
      options.memtable_factory.reset(
          NewHashLinkListRepFactory(NewFixedPrefixTransform(1), 4));
        break;
      case kUniversalCompaction:
        options.compaction_style = kCompactionStyleUniversal;
        break;
      case kCompressedBlockCache:
        options.block_cache_compressed = NewLRUCache(8*1024*1024);
        break;
      case kInfiniteMaxOpenFiles:
        options.max_open_files = -1;
        break;
      default:
        break;
    }
    return options;
  }

  DBImpl* dbfull() {
    return reinterpret_cast<DBImpl*>(db_);
  }

  void Reopen(Options* options = nullptr) {
    ASSERT_OK(TryReopen(options));
  }

  void Close() {
    delete db_;
    db_ = nullptr;
  }

  void DestroyAndReopen(Options* options = nullptr) {
    //Destroy using last options
    Destroy(&last_options_);
    ASSERT_OK(TryReopen(options));
  }

  void Destroy(Options* options) {
    delete db_;
    db_ = nullptr;
    ASSERT_OK(DestroyDB(dbname_, *options));
  }

  Status PureReopen(Options* options, DB** db) {
    return DB::Open(*options, dbname_, db);
  }

  Status ReadOnlyReopen(Options* options) {
    return DB::OpenForReadOnly(*options, dbname_, &db_);
  }

  Status TryReopen(Options* options = nullptr) {
    delete db_;
    db_ = nullptr;
    Options opts;
    if (options != nullptr) {
      opts = *options;
    } else {
      opts = CurrentOptions();
      opts.create_if_missing = true;
    }
    last_options_ = opts;

    return DB::Open(opts, dbname_, &db_);
  }

  Status Put(const Slice& k, const Slice& v, WriteOptions wo = WriteOptions()) {
    if (kMergePut == option_config_ ) {
      return db_->Merge(wo, k, v);
    } else {
      return db_->Put(wo, k, v);
    }
  }

  Status Delete(const std::string& k) {
    return db_->Delete(WriteOptions(), k);
  }

  std::string Get(const std::string& k, const Snapshot* snapshot = nullptr) {
    ReadOptions options;
    options.verify_checksums = true;
    options.snapshot = snapshot;
    std::string result;
    Status s = db_->Get(options, k, &result);
    if (s.IsNotFound()) {
      result = "NOT_FOUND";
    } else if (!s.ok()) {
      result = s.ToString();
    }
    return result;
  }

  // Return a string that contains all key,value pairs in order,
  // formatted like "(k1->v1)(k2->v2)".
  std::string Contents() {
    std::vector<std::string> forward;
    std::string result;
    Iterator* iter = db_->NewIterator(ReadOptions());
    for (iter->SeekToFirst(); iter->Valid(); iter->Next()) {
      std::string s = IterStatus(iter);
      result.push_back('(');
      result.append(s);
      result.push_back(')');
      forward.push_back(s);
    }

    // Check reverse iteration results are the reverse of forward results
    unsigned int matched = 0;
    for (iter->SeekToLast(); iter->Valid(); iter->Prev()) {
      ASSERT_LT(matched, forward.size());
      ASSERT_EQ(IterStatus(iter), forward[forward.size() - matched - 1]);
      matched++;
    }
    ASSERT_EQ(matched, forward.size());

    delete iter;
    return result;
  }

  std::string AllEntriesFor(const Slice& user_key) {
    Iterator* iter = dbfull()->TEST_NewInternalIterator();
    InternalKey target(user_key, kMaxSequenceNumber, kTypeValue);
    iter->Seek(target.Encode());
    std::string result;
    if (!iter->status().ok()) {
      result = iter->status().ToString();
    } else {
      result = "[ ";
      bool first = true;
      while (iter->Valid()) {
        ParsedInternalKey ikey(Slice(), 0, kTypeValue);
        if (!ParseInternalKey(iter->key(), &ikey)) {
          result += "CORRUPTED";
        } else {
          if (last_options_.comparator->Compare(ikey.user_key, user_key) != 0) {
            break;
          }
          if (!first) {
            result += ", ";
          }
          first = false;
          switch (ikey.type) {
            case kTypeValue:
              result += iter->value().ToString();
              break;
            case kTypeMerge:
              // keep it the same as kTypeValue for testing kMergePut
              result += iter->value().ToString();
              break;
            case kTypeDeletion:
              result += "DEL";
              break;
<<<<<<< HEAD
            case kTypeColumnFamilyDeletion:
            case kTypeColumnFamilyValue:
            case kTypeColumnFamilyMerge:
            case kTypeLogData:
=======
            default:
>>>>>>> 4564b2e8
              assert(false);
              break;
          }
        }
        iter->Next();
      }
      if (!first) {
        result += " ";
      }
      result += "]";
    }
    delete iter;
    return result;
  }

  int NumTableFilesAtLevel(int level) {
    std::string property;
    ASSERT_TRUE(
        db_->GetProperty("rocksdb.num-files-at-level" + NumberToString(level),
                         &property));
    return atoi(property.c_str());
  }

  int TotalTableFiles() {
    int result = 0;
    for (int level = 0; level < db_->NumberLevels(); level++) {
      result += NumTableFilesAtLevel(level);
    }
    return result;
  }

  // Return spread of files per level
  std::string FilesPerLevel() {
    std::string result;
    int last_non_zero_offset = 0;
    for (int level = 0; level < db_->NumberLevels(); level++) {
      int f = NumTableFilesAtLevel(level);
      char buf[100];
      snprintf(buf, sizeof(buf), "%s%d", (level ? "," : ""), f);
      result += buf;
      if (f > 0) {
        last_non_zero_offset = result.size();
      }
    }
    result.resize(last_non_zero_offset);
    return result;
  }

  int CountFiles() {
    std::vector<std::string> files;
    env_->GetChildren(dbname_, &files);

    std::vector<std::string> logfiles;
    if (dbname_ != last_options_.wal_dir) {
      env_->GetChildren(last_options_.wal_dir, &logfiles);
    }

    return static_cast<int>(files.size() + logfiles.size());
  }

  int CountLiveFiles() {
    std::vector<std::string> files;
    uint64_t manifest_file_size;
    db_->GetLiveFiles(files, &manifest_file_size);
    return files.size();
  }

  uint64_t Size(const Slice& start, const Slice& limit) {
    Range r(start, limit);
    uint64_t size;
    db_->GetApproximateSizes(&r, 1, &size);
    return size;
  }

  void Compact(const Slice& start, const Slice& limit) {
    db_->CompactRange(&start, &limit);
  }

  // Do n memtable compactions, each of which produces an sstable
  // covering the range [small,large].
  void MakeTables(int n, const std::string& small, const std::string& large) {
    for (int i = 0; i < n; i++) {
      Put(small, "begin");
      Put(large, "end");
      dbfull()->TEST_FlushMemTable();
    }
  }

  // Prevent pushing of new sstables into deeper levels by adding
  // tables that cover a specified range to all levels.
  void FillLevels(const std::string& smallest, const std::string& largest) {
    MakeTables(db_->NumberLevels(), smallest, largest);
  }

  void DumpFileCounts(const char* label) {
    fprintf(stderr, "---\n%s:\n", label);
    fprintf(stderr, "maxoverlap: %lld\n",
            static_cast<long long>(
                dbfull()->TEST_MaxNextLevelOverlappingBytes()));
    for (int level = 0; level < db_->NumberLevels(); level++) {
      int num = NumTableFilesAtLevel(level);
      if (num > 0) {
        fprintf(stderr, "  level %3d : %d files\n", level, num);
      }
    }
  }

  std::string DumpSSTableList() {
    std::string property;
    db_->GetProperty("rocksdb.sstables", &property);
    return property;
  }

  std::string IterStatus(Iterator* iter) {
    std::string result;
    if (iter->Valid()) {
      result = iter->key().ToString() + "->" + iter->value().ToString();
    } else {
      result = "(invalid)";
    }
    return result;
  }

  Options OptionsForLogIterTest() {
    Options options = CurrentOptions();
    options.create_if_missing = true;
    options.WAL_ttl_seconds = 1000;
    return options;
  }

  std::unique_ptr<TransactionLogIterator> OpenTransactionLogIter(
      const SequenceNumber seq) {
    unique_ptr<TransactionLogIterator> iter;
    Status status = dbfull()->GetUpdatesSince(seq, &iter);
    ASSERT_OK(status);
    ASSERT_TRUE(iter->Valid());
    return std::move(iter);
  }

  std::string DummyString(size_t len, char c = 'a') {
    return std::string(len, c);
  }

  void VerifyIterLast(std::string expected_key) {
    Iterator* iter = db_->NewIterator(ReadOptions());
    iter->SeekToLast();
    ASSERT_EQ(IterStatus(iter), expected_key);
    delete iter;
  }

  // Used to test InplaceUpdate

  // If previous value is nullptr or delta is > than previous value,
  //   sets newValue with delta
  // If previous value is not empty,
  //   updates previous value with 'b' string of previous value size - 1.
  static UpdateStatus
      updateInPlaceSmallerSize(char* prevValue, uint32_t* prevSize,
                               Slice delta, std::string* newValue) {
    if (prevValue == nullptr) {
      *newValue = std::string(delta.size(), 'c');
      return UpdateStatus::UPDATED;
    } else {
      *prevSize = *prevSize - 1;
      std::string str_b = std::string(*prevSize, 'b');
      memcpy(prevValue, str_b.c_str(), str_b.size());
      return UpdateStatus::UPDATED_INPLACE;
    }
  }

  static UpdateStatus
      updateInPlaceSmallerVarintSize(char* prevValue, uint32_t* prevSize,
                                     Slice delta, std::string* newValue) {
    if (prevValue == nullptr) {
      *newValue = std::string(delta.size(), 'c');
      return UpdateStatus::UPDATED;
    } else {
      *prevSize = 1;
      std::string str_b = std::string(*prevSize, 'b');
      memcpy(prevValue, str_b.c_str(), str_b.size());
      return UpdateStatus::UPDATED_INPLACE;
    }
  }

  static UpdateStatus
      updateInPlaceLargerSize(char* prevValue, uint32_t* prevSize,
                              Slice delta, std::string* newValue) {
    *newValue = std::string(delta.size(), 'c');
    return UpdateStatus::UPDATED;
  }

  static UpdateStatus
      updateInPlaceNoAction(char* prevValue, uint32_t* prevSize,
                            Slice delta, std::string* newValue) {
    return UpdateStatus::UPDATE_FAILED;
  }

  // Utility method to test InplaceUpdate
  void validateNumberOfEntries(int numValues) {
      Iterator* iter = dbfull()->TEST_NewInternalIterator();
      iter->SeekToFirst();
      ASSERT_EQ(iter->status().ok(), true);
      int seq = numValues;
      while (iter->Valid()) {
        ParsedInternalKey ikey;
        ikey.sequence = -1;
        ASSERT_EQ(ParseInternalKey(iter->key(), &ikey), true);

        // checks sequence number for updates
        ASSERT_EQ(ikey.sequence, (unsigned)seq--);
        iter->Next();
      }
      delete iter;
      ASSERT_EQ(0, seq);
  }

  void CopyFile(const std::string& source, const std::string& destination,
                uint64_t size = 0) {
    const EnvOptions soptions;
    unique_ptr<SequentialFile> srcfile;
    ASSERT_OK(env_->NewSequentialFile(source, &srcfile, soptions));
    unique_ptr<WritableFile> destfile;
    ASSERT_OK(env_->NewWritableFile(destination, &destfile, soptions));

    if (size == 0) {
      // default argument means copy everything
      ASSERT_OK(env_->GetFileSize(source, &size));
    }

    char buffer[4096];
    Slice slice;
    while (size > 0) {
      uint64_t one = std::min(uint64_t(sizeof(buffer)), size);
      ASSERT_OK(srcfile->Read(one, &slice, buffer));
      ASSERT_OK(destfile->Append(slice));
      size -= slice.size();
    }
    ASSERT_OK(destfile->Close());
  }

};
std::unique_ptr<const SliceTransform> DBTest::prefix_1_transform(
    NewFixedPrefixTransform(1));
std::unique_ptr<const SliceTransform> DBTest::noop_transform(
    NewNoopTransform());

static std::string Key(int i) {
  char buf[100];
  snprintf(buf, sizeof(buf), "key%06d", i);
  return std::string(buf);
}

static long TestGetTickerCount(const Options& options, Tickers ticker_type) {
  return options.statistics->getTickerCount(ticker_type);
}

TEST(DBTest, Empty) {
  do {
    Options options = CurrentOptions();
    options.env = env_;
    options.write_buffer_size = 100000;  // Small write buffer
    Reopen(&options);

    ASSERT_OK(Put("foo", "v1"));
    ASSERT_EQ("v1", Get("foo"));

    env_->delay_sstable_sync_.Release_Store(env_);   // Block sync calls
    Put("k1", std::string(100000, 'x'));             // Fill memtable
    Put("k2", std::string(100000, 'y'));             // Trigger compaction
    ASSERT_EQ("v1", Get("foo"));
    env_->delay_sstable_sync_.Release_Store(nullptr);   // Release sync calls
  } while (ChangeOptions());
}

TEST(DBTest, ReadOnlyDB) {
  ASSERT_OK(Put("foo", "v1"));
  ASSERT_OK(Put("bar", "v2"));
  ASSERT_OK(Put("foo", "v3"));
  Close();

  Options options;
  ASSERT_OK(ReadOnlyReopen(&options));
  ASSERT_EQ("v3", Get("foo"));
  ASSERT_EQ("v2", Get("bar"));
  Iterator* iter = db_->NewIterator(ReadOptions());
  int count = 0;
  for (iter->SeekToFirst(); iter->Valid(); iter->Next()) {
    ASSERT_OK(iter->status());
    ++count;
  }
  ASSERT_EQ(count, 2);
  delete iter;
}

// Make sure that when options.block_cache is set, after a new table is
// created its index/filter blocks are added to block cache.
TEST(DBTest, IndexAndFilterBlocksOfNewTableAddedToCache) {
  Options options = CurrentOptions();
  std::unique_ptr<const FilterPolicy> filter_policy(NewBloomFilterPolicy(20));
  options.filter_policy = filter_policy.get();
  options.create_if_missing = true;
  options.statistics = rocksdb::CreateDBStatistics();
  BlockBasedTableOptions table_options;
  table_options.cache_index_and_filter_blocks = true;
  options.table_factory.reset(new BlockBasedTableFactory(table_options));
  DestroyAndReopen(&options);

  ASSERT_OK(db_->Put(WriteOptions(), "key", "val"));
  // Create a new talbe.
  ASSERT_OK(dbfull()->Flush(FlushOptions()));

  // index/filter blocks added to block cache right after table creation.
  ASSERT_EQ(1, TestGetTickerCount(options, BLOCK_CACHE_INDEX_MISS));
  ASSERT_EQ(1, TestGetTickerCount(options, BLOCK_CACHE_FILTER_MISS));
  ASSERT_EQ(2, /* only index/filter were added */
            TestGetTickerCount(options, BLOCK_CACHE_ADD));
  ASSERT_EQ(0, TestGetTickerCount(options, BLOCK_CACHE_DATA_MISS));

  // Make sure filter block is in cache.
  std::string value;
  ReadOptions ropt;
  db_->KeyMayExist(ReadOptions(), "key", &value);

  // Miss count should remain the same.
  ASSERT_EQ(1, TestGetTickerCount(options, BLOCK_CACHE_FILTER_MISS));
  ASSERT_EQ(1, TestGetTickerCount(options, BLOCK_CACHE_FILTER_HIT));

  db_->KeyMayExist(ReadOptions(), "key", &value);
  ASSERT_EQ(1, TestGetTickerCount(options, BLOCK_CACHE_FILTER_MISS));
  ASSERT_EQ(2, TestGetTickerCount(options, BLOCK_CACHE_FILTER_HIT));

  // Make sure index block is in cache.
  auto index_block_hit = TestGetTickerCount(options, BLOCK_CACHE_FILTER_HIT);
  value = Get("key");
  ASSERT_EQ(1, TestGetTickerCount(options, BLOCK_CACHE_FILTER_MISS));
  ASSERT_EQ(index_block_hit + 1,
            TestGetTickerCount(options, BLOCK_CACHE_FILTER_HIT));

  value = Get("key");
  ASSERT_EQ(1, TestGetTickerCount(options, BLOCK_CACHE_FILTER_MISS));
  ASSERT_EQ(index_block_hit + 2,
            TestGetTickerCount(options, BLOCK_CACHE_FILTER_HIT));
}

TEST(DBTest, LevelLimitReopen) {
  Options options = CurrentOptions();
  Reopen(&options);

  const std::string value(1024 * 1024, ' ');
  int i = 0;
  while (NumTableFilesAtLevel(2) == 0) {
    ASSERT_OK(Put(Key(i++), value));
  }

  options.num_levels = 1;
  options.max_bytes_for_level_multiplier_additional.resize(1, 1);
  Status s = TryReopen(&options);
  ASSERT_EQ(s.IsInvalidArgument(), true);
  ASSERT_EQ(s.ToString(),
            "Invalid argument: db has more levels than options.num_levels");

  options.num_levels = 10;
  options.max_bytes_for_level_multiplier_additional.resize(10, 1);
  ASSERT_OK(TryReopen(&options));
}

TEST(DBTest, Preallocation) {
  const std::string src = dbname_ + "/alloc_test";
  unique_ptr<WritableFile> srcfile;
  const EnvOptions soptions;
  ASSERT_OK(env_->NewWritableFile(src, &srcfile, soptions));
  srcfile->SetPreallocationBlockSize(1024 * 1024);

  // No writes should mean no preallocation
  size_t block_size, last_allocated_block;
  srcfile->GetPreallocationStatus(&block_size, &last_allocated_block);
  ASSERT_EQ(last_allocated_block, 0UL);

  // Small write should preallocate one block
  srcfile->Append("test");
  srcfile->GetPreallocationStatus(&block_size, &last_allocated_block);
  ASSERT_EQ(last_allocated_block, 1UL);

  // Write an entire preallocation block, make sure we increased by two.
  std::string buf(block_size, ' ');
  srcfile->Append(buf);
  srcfile->GetPreallocationStatus(&block_size, &last_allocated_block);
  ASSERT_EQ(last_allocated_block, 2UL);

  // Write five more blocks at once, ensure we're where we need to be.
  buf = std::string(block_size * 5, ' ');
  srcfile->Append(buf);
  srcfile->GetPreallocationStatus(&block_size, &last_allocated_block);
  ASSERT_EQ(last_allocated_block, 7UL);
}

TEST(DBTest, PutDeleteGet) {
  do {
    ASSERT_OK(db_->Put(WriteOptions(), "foo", "v1"));
    ASSERT_EQ("v1", Get("foo"));
    ASSERT_OK(db_->Put(WriteOptions(), "foo", "v2"));
    ASSERT_EQ("v2", Get("foo"));
    ASSERT_OK(db_->Delete(WriteOptions(), "foo"));
    ASSERT_EQ("NOT_FOUND", Get("foo"));
  } while (ChangeOptions());
}


TEST(DBTest, GetFromImmutableLayer) {
  do {
    Options options = CurrentOptions();
    options.env = env_;
    options.write_buffer_size = 100000;  // Small write buffer
    Reopen(&options);

    ASSERT_OK(Put("foo", "v1"));
    ASSERT_EQ("v1", Get("foo"));

    env_->delay_sstable_sync_.Release_Store(env_);   // Block sync calls
    Put("k1", std::string(100000, 'x'));             // Fill memtable
    Put("k2", std::string(100000, 'y'));             // Trigger compaction
    ASSERT_EQ("v1", Get("foo"));
    env_->delay_sstable_sync_.Release_Store(nullptr);   // Release sync calls
  } while (ChangeOptions());
}

TEST(DBTest, GetFromVersions) {
  do {
    ASSERT_OK(Put("foo", "v1"));
    dbfull()->TEST_FlushMemTable();
    ASSERT_EQ("v1", Get("foo"));
  } while (ChangeOptions());
}

TEST(DBTest, GetSnapshot) {
  do {
    // Try with both a short key and a long key
    for (int i = 0; i < 2; i++) {
      std::string key = (i == 0) ? std::string("foo") : std::string(200, 'x');
      ASSERT_OK(Put(key, "v1"));
      const Snapshot* s1 = db_->GetSnapshot();
      ASSERT_OK(Put(key, "v2"));
      ASSERT_EQ("v2", Get(key));
      ASSERT_EQ("v1", Get(key, s1));
      dbfull()->TEST_FlushMemTable();
      ASSERT_EQ("v2", Get(key));
      ASSERT_EQ("v1", Get(key, s1));
      db_->ReleaseSnapshot(s1);
    }
  } while (ChangeOptions());
}

TEST(DBTest, GetLevel0Ordering) {
  do {
    // Check that we process level-0 files in correct order.  The code
    // below generates two level-0 files where the earlier one comes
    // before the later one in the level-0 file list since the earlier
    // one has a smaller "smallest" key.
    ASSERT_OK(Put("bar", "b"));
    ASSERT_OK(Put("foo", "v1"));
    dbfull()->TEST_FlushMemTable();
    ASSERT_OK(Put("foo", "v2"));
    dbfull()->TEST_FlushMemTable();
    ASSERT_EQ("v2", Get("foo"));
  } while (ChangeOptions());
}

TEST(DBTest, GetOrderedByLevels) {
  do {
    ASSERT_OK(Put("foo", "v1"));
    Compact("a", "z");
    ASSERT_EQ("v1", Get("foo"));
    ASSERT_OK(Put("foo", "v2"));
    ASSERT_EQ("v2", Get("foo"));
    dbfull()->TEST_FlushMemTable();
    ASSERT_EQ("v2", Get("foo"));
  } while (ChangeOptions());
}

TEST(DBTest, GetPicksCorrectFile) {
  do {
    // Arrange to have multiple files in a non-level-0 level.
    ASSERT_OK(Put("a", "va"));
    Compact("a", "b");
    ASSERT_OK(Put("x", "vx"));
    Compact("x", "y");
    ASSERT_OK(Put("f", "vf"));
    Compact("f", "g");
    ASSERT_EQ("va", Get("a"));
    ASSERT_EQ("vf", Get("f"));
    ASSERT_EQ("vx", Get("x"));
  } while (ChangeOptions());
}

TEST(DBTest, GetEncountersEmptyLevel) {
  do {
    // Arrange for the following to happen:
    //   * sstable A in level 0
    //   * nothing in level 1
    //   * sstable B in level 2
    // Then do enough Get() calls to arrange for an automatic compaction
    // of sstable A.  A bug would cause the compaction to be marked as
    // occuring at level 1 (instead of the correct level 0).

    // Step 1: First place sstables in levels 0 and 2
    int compaction_count = 0;
    while (NumTableFilesAtLevel(0) == 0 ||
           NumTableFilesAtLevel(2) == 0) {
      ASSERT_LE(compaction_count, 100) << "could not fill levels 0 and 2";
      compaction_count++;
      Put("a", "begin");
      Put("z", "end");
      dbfull()->TEST_FlushMemTable();
    }

    // Step 2: clear level 1 if necessary.
    dbfull()->TEST_CompactRange(1, nullptr, nullptr);
    ASSERT_EQ(NumTableFilesAtLevel(0), 1);
    ASSERT_EQ(NumTableFilesAtLevel(1), 0);
    ASSERT_EQ(NumTableFilesAtLevel(2), 1);

    // Step 3: read a bunch of times
    for (int i = 0; i < 1000; i++) {
      ASSERT_EQ("NOT_FOUND", Get("missing"));
    }

    // Step 4: Wait for compaction to finish
    env_->SleepForMicroseconds(1000000);

    ASSERT_EQ(NumTableFilesAtLevel(0), 1); // XXX
  } while (ChangeOptions(kSkipUniversalCompaction));
}

// KeyMayExist can lead to a few false positives, but not false negatives.
// To make test deterministic, use a much larger number of bits per key-20 than
// bits in the key, so that false positives are eliminated
TEST(DBTest, KeyMayExist) {
  do {
    ReadOptions ropts;
    std::string value;
    Options options = CurrentOptions();
    options.filter_policy = NewBloomFilterPolicy(20);
    options.statistics = rocksdb::CreateDBStatistics();
    Reopen(&options);

    ASSERT_TRUE(!db_->KeyMayExist(ropts, "a", &value));

    ASSERT_OK(db_->Put(WriteOptions(), "a", "b"));
    bool value_found = false;
    ASSERT_TRUE(db_->KeyMayExist(ropts, "a", &value, &value_found));
    ASSERT_TRUE(value_found);
    ASSERT_EQ("b", value);

    dbfull()->Flush(FlushOptions());
    value.clear();

    long numopen = TestGetTickerCount(options, NO_FILE_OPENS);
    long cache_added = TestGetTickerCount(options, BLOCK_CACHE_ADD);
    ASSERT_TRUE(db_->KeyMayExist(ropts, "a", &value, &value_found));
    ASSERT_TRUE(!value_found);
    // assert that no new files were opened and no new blocks were
    // read into block cache.
    ASSERT_EQ(numopen, TestGetTickerCount(options, NO_FILE_OPENS));
    ASSERT_EQ(cache_added, TestGetTickerCount(options, BLOCK_CACHE_ADD));

    ASSERT_OK(db_->Delete(WriteOptions(), "a"));

    numopen = TestGetTickerCount(options, NO_FILE_OPENS);
    cache_added = TestGetTickerCount(options, BLOCK_CACHE_ADD);
    ASSERT_TRUE(!db_->KeyMayExist(ropts, "a", &value));
    ASSERT_EQ(numopen, TestGetTickerCount(options, NO_FILE_OPENS));
    ASSERT_EQ(cache_added, TestGetTickerCount(options, BLOCK_CACHE_ADD));

    dbfull()->Flush(FlushOptions());
    dbfull()->CompactRange(nullptr, nullptr);

    numopen = TestGetTickerCount(options, NO_FILE_OPENS);
    cache_added = TestGetTickerCount(options, BLOCK_CACHE_ADD);
    ASSERT_TRUE(!db_->KeyMayExist(ropts, "a", &value));
    ASSERT_EQ(numopen, TestGetTickerCount(options, NO_FILE_OPENS));
    ASSERT_EQ(cache_added, TestGetTickerCount(options, BLOCK_CACHE_ADD));

    ASSERT_OK(db_->Delete(WriteOptions(), "c"));

    numopen = TestGetTickerCount(options, NO_FILE_OPENS);
    cache_added = TestGetTickerCount(options, BLOCK_CACHE_ADD);
    ASSERT_TRUE(!db_->KeyMayExist(ropts, "c", &value));
    ASSERT_EQ(numopen, TestGetTickerCount(options, NO_FILE_OPENS));
    ASSERT_EQ(cache_added, TestGetTickerCount(options, BLOCK_CACHE_ADD));

    delete options.filter_policy;

    // KeyMayExist function only checks data in block caches, which is not used
    // by plain table format.
  } while (ChangeOptions(kSkipPlainTable));
}

TEST(DBTest, NonBlockingIteration) {
  do {
    ReadOptions non_blocking_opts, regular_opts;
    Options options = CurrentOptions();
    options.statistics = rocksdb::CreateDBStatistics();
    non_blocking_opts.read_tier = kBlockCacheTier;
    Reopen(&options);
    // write one kv to the database.
    ASSERT_OK(db_->Put(WriteOptions(), "a", "b"));

    // scan using non-blocking iterator. We should find it because
    // it is in memtable.
    Iterator* iter = db_->NewIterator(non_blocking_opts);
    int count = 0;
    for (iter->SeekToFirst(); iter->Valid(); iter->Next()) {
      ASSERT_OK(iter->status());
      count++;
    }
    ASSERT_EQ(count, 1);
    delete iter;

    // flush memtable to storage. Now, the key should not be in the
    // memtable neither in the block cache.
    dbfull()->Flush(FlushOptions());

    // verify that a non-blocking iterator does not find any
    // kvs. Neither does it do any IOs to storage.
    long numopen = TestGetTickerCount(options, NO_FILE_OPENS);
    long cache_added = TestGetTickerCount(options, BLOCK_CACHE_ADD);
    iter = db_->NewIterator(non_blocking_opts);
    count = 0;
    for (iter->SeekToFirst(); iter->Valid(); iter->Next()) {
      count++;
    }
    ASSERT_EQ(count, 0);
    ASSERT_TRUE(iter->status().IsIncomplete());
    ASSERT_EQ(numopen, TestGetTickerCount(options, NO_FILE_OPENS));
    ASSERT_EQ(cache_added, TestGetTickerCount(options, BLOCK_CACHE_ADD));
    delete iter;

    // read in the specified block via a regular get
    ASSERT_EQ(Get("a"), "b");

    // verify that we can find it via a non-blocking scan
    numopen = TestGetTickerCount(options, NO_FILE_OPENS);
    cache_added = TestGetTickerCount(options, BLOCK_CACHE_ADD);
    iter = db_->NewIterator(non_blocking_opts);
    count = 0;
    for (iter->SeekToFirst(); iter->Valid(); iter->Next()) {
      ASSERT_OK(iter->status());
      count++;
    }
    ASSERT_EQ(count, 1);
    ASSERT_EQ(numopen, TestGetTickerCount(options, NO_FILE_OPENS));
    ASSERT_EQ(cache_added, TestGetTickerCount(options, BLOCK_CACHE_ADD));
    delete iter;

    // This test verifies block cache behaviors, which is not used by plain
    // table format.
  } while (ChangeOptions(kSkipPlainTable));
}

// A delete is skipped for key if KeyMayExist(key) returns False
// Tests Writebatch consistency and proper delete behaviour
TEST(DBTest, FilterDeletes) {
  do {
    Options options = CurrentOptions();
    options.filter_policy = NewBloomFilterPolicy(20);
    options.filter_deletes = true;
    Reopen(&options);
    WriteBatch batch;

    batch.Delete("a");
    dbfull()->Write(WriteOptions(), &batch);
    ASSERT_EQ(AllEntriesFor("a"), "[ ]"); // Delete skipped
    batch.Clear();

    batch.Put("a", "b");
    batch.Delete("a");
    dbfull()->Write(WriteOptions(), &batch);
    ASSERT_EQ(Get("a"), "NOT_FOUND");
    ASSERT_EQ(AllEntriesFor("a"), "[ DEL, b ]"); // Delete issued
    batch.Clear();

    batch.Delete("c");
    batch.Put("c", "d");
    dbfull()->Write(WriteOptions(), &batch);
    ASSERT_EQ(Get("c"), "d");
    ASSERT_EQ(AllEntriesFor("c"), "[ d ]"); // Delete skipped
    batch.Clear();

    dbfull()->Flush(FlushOptions()); // A stray Flush

    batch.Delete("c");
    dbfull()->Write(WriteOptions(), &batch);
    ASSERT_EQ(AllEntriesFor("c"), "[ DEL, d ]"); // Delete issued
    batch.Clear();

    delete options.filter_policy;
  } while (ChangeCompactOptions());
}

TEST(DBTest, IterEmpty) {
  do {
    Iterator* iter = db_->NewIterator(ReadOptions());

    iter->SeekToFirst();
    ASSERT_EQ(IterStatus(iter), "(invalid)");

    iter->SeekToLast();
    ASSERT_EQ(IterStatus(iter), "(invalid)");

    iter->Seek("foo");
    ASSERT_EQ(IterStatus(iter), "(invalid)");

    delete iter;
  } while (ChangeCompactOptions());
}

TEST(DBTest, IterSingle) {
  do {
    ASSERT_OK(Put("a", "va"));
    Iterator* iter = db_->NewIterator(ReadOptions());

    iter->SeekToFirst();
    ASSERT_EQ(IterStatus(iter), "a->va");
    iter->Next();
    ASSERT_EQ(IterStatus(iter), "(invalid)");
    iter->SeekToFirst();
    ASSERT_EQ(IterStatus(iter), "a->va");
    iter->Prev();
    ASSERT_EQ(IterStatus(iter), "(invalid)");

    iter->SeekToLast();
    ASSERT_EQ(IterStatus(iter), "a->va");
    iter->Next();
    ASSERT_EQ(IterStatus(iter), "(invalid)");
    iter->SeekToLast();
    ASSERT_EQ(IterStatus(iter), "a->va");
    iter->Prev();
    ASSERT_EQ(IterStatus(iter), "(invalid)");

    iter->Seek("");
    ASSERT_EQ(IterStatus(iter), "a->va");
    iter->Next();
    ASSERT_EQ(IterStatus(iter), "(invalid)");

    iter->Seek("a");
    ASSERT_EQ(IterStatus(iter), "a->va");
    iter->Next();
    ASSERT_EQ(IterStatus(iter), "(invalid)");

    iter->Seek("b");
    ASSERT_EQ(IterStatus(iter), "(invalid)");

    delete iter;
  } while (ChangeCompactOptions());
}

TEST(DBTest, IterMulti) {
  do {
    ASSERT_OK(Put("a", "va"));
    ASSERT_OK(Put("b", "vb"));
    ASSERT_OK(Put("c", "vc"));
    Iterator* iter = db_->NewIterator(ReadOptions());

    iter->SeekToFirst();
    ASSERT_EQ(IterStatus(iter), "a->va");
    iter->Next();
    ASSERT_EQ(IterStatus(iter), "b->vb");
    iter->Next();
    ASSERT_EQ(IterStatus(iter), "c->vc");
    iter->Next();
    ASSERT_EQ(IterStatus(iter), "(invalid)");
    iter->SeekToFirst();
    ASSERT_EQ(IterStatus(iter), "a->va");
    iter->Prev();
    ASSERT_EQ(IterStatus(iter), "(invalid)");

    iter->SeekToLast();
    ASSERT_EQ(IterStatus(iter), "c->vc");
    iter->Prev();
    ASSERT_EQ(IterStatus(iter), "b->vb");
    iter->Prev();
    ASSERT_EQ(IterStatus(iter), "a->va");
    iter->Prev();
    ASSERT_EQ(IterStatus(iter), "(invalid)");
    iter->SeekToLast();
    ASSERT_EQ(IterStatus(iter), "c->vc");
    iter->Next();
    ASSERT_EQ(IterStatus(iter), "(invalid)");

    iter->Seek("");
    ASSERT_EQ(IterStatus(iter), "a->va");
    iter->Seek("a");
    ASSERT_EQ(IterStatus(iter), "a->va");
    iter->Seek("ax");
    ASSERT_EQ(IterStatus(iter), "b->vb");

    SetPerfLevel(kEnableTime);
    perf_context.Reset();
    iter->Seek("b");
    ASSERT_TRUE((int) perf_context.seek_internal_seek_time > 0);
    ASSERT_TRUE((int) perf_context.find_next_user_entry_time > 0);
    SetPerfLevel(kDisable);
    ASSERT_EQ(IterStatus(iter), "b->vb");
    iter->Seek("z");
    ASSERT_EQ(IterStatus(iter), "(invalid)");

    // Switch from reverse to forward
    iter->SeekToLast();
    iter->Prev();
    iter->Prev();
    iter->Next();
    ASSERT_EQ(IterStatus(iter), "b->vb");

    // Switch from forward to reverse
    iter->SeekToFirst();
    iter->Next();
    SetPerfLevel(kEnableTime);
    perf_context.Reset();
    iter->Next();
    ASSERT_EQ(0, (int) perf_context.seek_internal_seek_time);
    ASSERT_TRUE((int) perf_context.find_next_user_entry_time > 0);
    SetPerfLevel(kDisable);
    iter->Prev();
    ASSERT_EQ(IterStatus(iter), "b->vb");

    // Make sure iter stays at snapshot
    ASSERT_OK(Put("a",  "va2"));
    ASSERT_OK(Put("a2", "va3"));
    ASSERT_OK(Put("b",  "vb2"));
    ASSERT_OK(Put("c",  "vc2"));
    ASSERT_OK(Delete("b"));
    iter->SeekToFirst();
    ASSERT_EQ(IterStatus(iter), "a->va");
    iter->Next();
    ASSERT_EQ(IterStatus(iter), "b->vb");
    iter->Next();
    ASSERT_EQ(IterStatus(iter), "c->vc");
    iter->Next();
    ASSERT_EQ(IterStatus(iter), "(invalid)");
    iter->SeekToLast();
    ASSERT_EQ(IterStatus(iter), "c->vc");
    iter->Prev();
    ASSERT_EQ(IterStatus(iter), "b->vb");
    iter->Prev();
    ASSERT_EQ(IterStatus(iter), "a->va");
    iter->Prev();
    ASSERT_EQ(IterStatus(iter), "(invalid)");

    delete iter;
  } while (ChangeCompactOptions());
}

// Check that we can skip over a run of user keys
// by using reseek rather than sequential scan
TEST(DBTest, IterReseek) {
  Options options = CurrentOptions();
  options.max_sequential_skip_in_iterations = 3;
  options.create_if_missing = true;
  options.statistics = rocksdb::CreateDBStatistics();
  DestroyAndReopen(&options);

  // insert two keys with same userkey and verify that
  // reseek is not invoked. For each of these test cases,
  // verify that we can find the next key "b".
  ASSERT_OK(Put("a",  "one"));
  ASSERT_OK(Put("a",  "two"));
  ASSERT_OK(Put("b",  "bone"));
  Iterator* iter = db_->NewIterator(ReadOptions());
  iter->SeekToFirst();
  ASSERT_EQ(TestGetTickerCount(options, NUMBER_OF_RESEEKS_IN_ITERATION), 0);
  ASSERT_EQ(IterStatus(iter), "a->two");
  iter->Next();
  ASSERT_EQ(TestGetTickerCount(options, NUMBER_OF_RESEEKS_IN_ITERATION), 0);
  ASSERT_EQ(IterStatus(iter), "b->bone");
  delete iter;

  // insert a total of three keys with same userkey and verify
  // that reseek is still not invoked.
  ASSERT_OK(Put("a",  "three"));
  iter = db_->NewIterator(ReadOptions());
  iter->SeekToFirst();
  ASSERT_EQ(IterStatus(iter), "a->three");
  iter->Next();
  ASSERT_EQ(TestGetTickerCount(options, NUMBER_OF_RESEEKS_IN_ITERATION), 0);
  ASSERT_EQ(IterStatus(iter), "b->bone");
  delete iter;

  // insert a total of four keys with same userkey and verify
  // that reseek is invoked.
  ASSERT_OK(Put("a",  "four"));
  iter = db_->NewIterator(ReadOptions());
  iter->SeekToFirst();
  ASSERT_EQ(IterStatus(iter), "a->four");
  ASSERT_EQ(TestGetTickerCount(options, NUMBER_OF_RESEEKS_IN_ITERATION), 0);
  iter->Next();
  ASSERT_EQ(TestGetTickerCount(options, NUMBER_OF_RESEEKS_IN_ITERATION), 1);
  ASSERT_EQ(IterStatus(iter), "b->bone");
  delete iter;

  // Testing reverse iterator
  // At this point, we have three versions of "a" and one version of "b".
  // The reseek statistics is already at 1.
  int num_reseeks =
      (int)TestGetTickerCount(options, NUMBER_OF_RESEEKS_IN_ITERATION);

  // Insert another version of b and assert that reseek is not invoked
  ASSERT_OK(Put("b",  "btwo"));
  iter = db_->NewIterator(ReadOptions());
  iter->SeekToLast();
  ASSERT_EQ(IterStatus(iter), "b->btwo");
  ASSERT_EQ(TestGetTickerCount(options, NUMBER_OF_RESEEKS_IN_ITERATION),
            num_reseeks);
  iter->Prev();
  ASSERT_EQ(TestGetTickerCount(options, NUMBER_OF_RESEEKS_IN_ITERATION),
            num_reseeks + 1);
  ASSERT_EQ(IterStatus(iter), "a->four");
  delete iter;

  // insert two more versions of b. This makes a total of 4 versions
  // of b and 4 versions of a.
  ASSERT_OK(Put("b",  "bthree"));
  ASSERT_OK(Put("b",  "bfour"));
  iter = db_->NewIterator(ReadOptions());
  iter->SeekToLast();
  ASSERT_EQ(IterStatus(iter), "b->bfour");
  ASSERT_EQ(TestGetTickerCount(options, NUMBER_OF_RESEEKS_IN_ITERATION),
            num_reseeks + 2);
  iter->Prev();

  // the previous Prev call should have invoked reseek
  ASSERT_EQ(TestGetTickerCount(options, NUMBER_OF_RESEEKS_IN_ITERATION),
            num_reseeks + 3);
  ASSERT_EQ(IterStatus(iter), "a->four");
  delete iter;
}

TEST(DBTest, IterSmallAndLargeMix) {
  do {
    ASSERT_OK(Put("a", "va"));
    ASSERT_OK(Put("b", std::string(100000, 'b')));
    ASSERT_OK(Put("c", "vc"));
    ASSERT_OK(Put("d", std::string(100000, 'd')));
    ASSERT_OK(Put("e", std::string(100000, 'e')));

    Iterator* iter = db_->NewIterator(ReadOptions());

    iter->SeekToFirst();
    ASSERT_EQ(IterStatus(iter), "a->va");
    iter->Next();
    ASSERT_EQ(IterStatus(iter), "b->" + std::string(100000, 'b'));
    iter->Next();
    ASSERT_EQ(IterStatus(iter), "c->vc");
    iter->Next();
    ASSERT_EQ(IterStatus(iter), "d->" + std::string(100000, 'd'));
    iter->Next();
    ASSERT_EQ(IterStatus(iter), "e->" + std::string(100000, 'e'));
    iter->Next();
    ASSERT_EQ(IterStatus(iter), "(invalid)");

    iter->SeekToLast();
    ASSERT_EQ(IterStatus(iter), "e->" + std::string(100000, 'e'));
    iter->Prev();
    ASSERT_EQ(IterStatus(iter), "d->" + std::string(100000, 'd'));
    iter->Prev();
    ASSERT_EQ(IterStatus(iter), "c->vc");
    iter->Prev();
    ASSERT_EQ(IterStatus(iter), "b->" + std::string(100000, 'b'));
    iter->Prev();
    ASSERT_EQ(IterStatus(iter), "a->va");
    iter->Prev();
    ASSERT_EQ(IterStatus(iter), "(invalid)");

    delete iter;
  } while (ChangeCompactOptions());
}

TEST(DBTest, IterMultiWithDelete) {
  do {
    ASSERT_OK(Put("a", "va"));
    ASSERT_OK(Put("b", "vb"));
    ASSERT_OK(Put("c", "vc"));
    ASSERT_OK(Delete("b"));
    ASSERT_EQ("NOT_FOUND", Get("b"));

    Iterator* iter = db_->NewIterator(ReadOptions());
    iter->Seek("c");
    ASSERT_EQ(IterStatus(iter), "c->vc");
    if (!CurrentOptions().merge_operator) {
      // TODO: merge operator does not support backward iteration yet
      iter->Prev();
      ASSERT_EQ(IterStatus(iter), "a->va");
    }
    delete iter;
  } while (ChangeOptions());
}

TEST(DBTest, IterPrevMaxSkip) {
  do {
    for (int i = 0; i < 2; i++) {
      db_->Put(WriteOptions(), "key1", "v1");
      db_->Put(WriteOptions(), "key2", "v2");
      db_->Put(WriteOptions(), "key3", "v3");
      db_->Put(WriteOptions(), "key4", "v4");
      db_->Put(WriteOptions(), "key5", "v5");
    }

    VerifyIterLast("key5->v5");

    ASSERT_OK(db_->Delete(WriteOptions(), "key5"));
    VerifyIterLast("key4->v4");

    ASSERT_OK(db_->Delete(WriteOptions(), "key4"));
    VerifyIterLast("key3->v3");

    ASSERT_OK(db_->Delete(WriteOptions(), "key3"));
    VerifyIterLast("key2->v2");

    ASSERT_OK(db_->Delete(WriteOptions(), "key2"));
    VerifyIterLast("key1->v1");

    ASSERT_OK(db_->Delete(WriteOptions(), "key1"));
    VerifyIterLast("(invalid)");
  } while (ChangeOptions(kSkipMergePut));
}

TEST(DBTest, IterWithSnapshot) {
  do {
    ASSERT_OK(Put("key1", "val1"));
    ASSERT_OK(Put("key2", "val2"));
    ASSERT_OK(Put("key3", "val3"));
    ASSERT_OK(Put("key4", "val4"));
    ASSERT_OK(Put("key5", "val5"));

    const Snapshot *snapshot = db_->GetSnapshot();
    ReadOptions options;
    options.snapshot = snapshot;
    Iterator* iter = db_->NewIterator(options);

    // Put more values after the snapshot
    ASSERT_OK(Put("key100", "val100"));
    ASSERT_OK(Put("key101", "val101"));

    iter->Seek("key5");
    ASSERT_EQ(IterStatus(iter), "key5->val5");
    if (!CurrentOptions().merge_operator) {
      // TODO: merge operator does not support backward iteration yet
      iter->Prev();
      ASSERT_EQ(IterStatus(iter), "key4->val4");
      iter->Prev();
      ASSERT_EQ(IterStatus(iter), "key3->val3");

      iter->Next();
      ASSERT_EQ(IterStatus(iter), "key4->val4");
      iter->Next();
      ASSERT_EQ(IterStatus(iter), "key5->val5");
      iter->Next();
      ASSERT_TRUE(!iter->Valid());
    }
    db_->ReleaseSnapshot(snapshot);
    delete iter;
  } while (ChangeOptions());
}

TEST(DBTest, Recover) {
  do {
    ASSERT_OK(Put("foo", "v1"));
    ASSERT_OK(Put("baz", "v5"));

    Reopen();
    ASSERT_EQ("v1", Get("foo"));

    ASSERT_EQ("v1", Get("foo"));
    ASSERT_EQ("v5", Get("baz"));
    ASSERT_OK(Put("bar", "v2"));
    ASSERT_OK(Put("foo", "v3"));

    Reopen();
    ASSERT_EQ("v3", Get("foo"));
    ASSERT_OK(Put("foo", "v4"));
    ASSERT_EQ("v4", Get("foo"));
    ASSERT_EQ("v2", Get("bar"));
    ASSERT_EQ("v5", Get("baz"));
  } while (ChangeOptions());
}

TEST(DBTest, IgnoreRecoveredLog) {
  std::string backup_logs = dbname_ + "/backup_logs";

  // delete old files in backup_logs directory
  env_->CreateDirIfMissing(backup_logs);
  std::vector<std::string> old_files;
  env_->GetChildren(backup_logs, &old_files);
  for (auto& file : old_files) {
    if (file != "." && file != "..") {
      env_->DeleteFile(backup_logs + "/" + file);
    }
  }

  do {
    Options options = CurrentOptions();
    options.create_if_missing = true;
    options.merge_operator = MergeOperators::CreateUInt64AddOperator();
    options.wal_dir = dbname_ + "/logs";
    DestroyAndReopen(&options);

    // fill up the DB
    std::string one, two;
    PutFixed64(&one, 1);
    PutFixed64(&two, 2);
    ASSERT_OK(db_->Merge(WriteOptions(), Slice("foo"), Slice(one)));
    ASSERT_OK(db_->Merge(WriteOptions(), Slice("foo"), Slice(one)));
    ASSERT_OK(db_->Merge(WriteOptions(), Slice("bar"), Slice(one)));

    // copy the logs to backup
    std::vector<std::string> logs;
    env_->GetChildren(options.wal_dir, &logs);
    for (auto& log : logs) {
      if (log != ".." && log != ".") {
        CopyFile(options.wal_dir + "/" + log, backup_logs + "/" + log);
      }
    }

    // recover the DB
    Reopen(&options);
    ASSERT_EQ(two, Get("foo"));
    ASSERT_EQ(one, Get("bar"));
    Close();

    // copy the logs from backup back to wal dir
    for (auto& log : logs) {
      if (log != ".." && log != ".") {
        CopyFile(backup_logs + "/" + log, options.wal_dir + "/" + log);
      }
    }
    // this should ignore the log files, recovery should not happen again
    // if the recovery happens, the same merge operator would be called twice,
    // leading to incorrect results
    Reopen(&options);
    ASSERT_EQ(two, Get("foo"));
    ASSERT_EQ(one, Get("bar"));
    Close();
    Destroy(&options);

    // copy the logs from backup back to wal dir
    env_->CreateDirIfMissing(options.wal_dir);
    for (auto& log : logs) {
      if (log != ".." && log != ".") {
        CopyFile(backup_logs + "/" + log, options.wal_dir + "/" + log);
        // we won't be needing this file no more
        env_->DeleteFile(backup_logs + "/" + log);
      }
    }
    // assert that we successfully recovered only from logs, even though we
    // destroyed the DB
    Reopen(&options);
    ASSERT_EQ(two, Get("foo"));
    ASSERT_EQ(one, Get("bar"));
    Close();
  } while (ChangeOptions());
}

TEST(DBTest, RollLog) {
  do {
    ASSERT_OK(Put("foo", "v1"));
    ASSERT_OK(Put("baz", "v5"));

    Reopen();
    for (int i = 0; i < 10; i++) {
      Reopen();
    }
    ASSERT_OK(Put("foo", "v4"));
    for (int i = 0; i < 10; i++) {
      Reopen();
    }
  } while (ChangeOptions());
}

TEST(DBTest, WAL) {
  do {
    Options options = CurrentOptions();
    WriteOptions writeOpt = WriteOptions();
    writeOpt.disableWAL = true;
    ASSERT_OK(dbfull()->Put(writeOpt, "foo", "v1"));
    ASSERT_OK(dbfull()->Put(writeOpt, "bar", "v1"));

    Reopen();
    ASSERT_EQ("v1", Get("foo"));
    ASSERT_EQ("v1", Get("bar"));

    writeOpt.disableWAL = false;
    ASSERT_OK(dbfull()->Put(writeOpt, "bar", "v2"));
    writeOpt.disableWAL = true;
    ASSERT_OK(dbfull()->Put(writeOpt, "foo", "v2"));

    Reopen();
    // Both value's should be present.
    ASSERT_EQ("v2", Get("bar"));
    ASSERT_EQ("v2", Get("foo"));

    writeOpt.disableWAL = true;
    ASSERT_OK(dbfull()->Put(writeOpt, "bar", "v3"));
    writeOpt.disableWAL = false;
    ASSERT_OK(dbfull()->Put(writeOpt, "foo", "v3"));

    Reopen();
    // again both values should be present.
    ASSERT_EQ("v3", Get("foo"));
    ASSERT_EQ("v3", Get("bar"));
  } while (ChangeCompactOptions());
}

TEST(DBTest, CheckLock) {
  do {
    DB* localdb;
    Options options = CurrentOptions();
    ASSERT_OK(TryReopen(&options));

    // second open should fail
    ASSERT_TRUE(!(PureReopen(&options, &localdb)).ok());
  } while (ChangeCompactOptions());
}

TEST(DBTest, FlushMultipleMemtable) {
  do {
    Options options = CurrentOptions();
    WriteOptions writeOpt = WriteOptions();
    writeOpt.disableWAL = true;
    options.max_write_buffer_number = 4;
    options.min_write_buffer_number_to_merge = 3;
    Reopen(&options);
    ASSERT_OK(dbfull()->Put(writeOpt, "foo", "v1"));
    dbfull()->Flush(FlushOptions());
    ASSERT_OK(dbfull()->Put(writeOpt, "bar", "v1"));

    ASSERT_EQ("v1", Get("foo"));
    ASSERT_EQ("v1", Get("bar"));
    dbfull()->Flush(FlushOptions());
  } while (ChangeCompactOptions());
}

TEST(DBTest, NumImmutableMemTable) {
  do {
    Options options = CurrentOptions();
    WriteOptions writeOpt = WriteOptions();
    writeOpt.disableWAL = true;
    options.max_write_buffer_number = 4;
    options.min_write_buffer_number_to_merge = 3;
    options.write_buffer_size = 1000000;
    Reopen(&options);

    std::string big_value(1000000, 'x');
    std::string num;
    SetPerfLevel(kEnableTime);;

    ASSERT_OK(dbfull()->Put(writeOpt, "k1", big_value));
    ASSERT_TRUE(dbfull()->GetProperty("rocksdb.num-immutable-mem-table", &num));
    ASSERT_EQ(num, "0");
    perf_context.Reset();
    Get("k1");
    ASSERT_EQ(1, (int) perf_context.get_from_memtable_count);

    ASSERT_OK(dbfull()->Put(writeOpt, "k2", big_value));
    ASSERT_TRUE(dbfull()->GetProperty("rocksdb.num-immutable-mem-table", &num));
    ASSERT_EQ(num, "1");
    perf_context.Reset();
    Get("k1");
    ASSERT_EQ(2, (int) perf_context.get_from_memtable_count);
    perf_context.Reset();
    Get("k2");
    ASSERT_EQ(1, (int) perf_context.get_from_memtable_count);

    ASSERT_OK(dbfull()->Put(writeOpt, "k3", big_value));
    ASSERT_TRUE(dbfull()->GetProperty("rocksdb.num-immutable-mem-table", &num));
    ASSERT_EQ(num, "2");
    perf_context.Reset();
    Get("k2");
    ASSERT_EQ(2, (int) perf_context.get_from_memtable_count);
    perf_context.Reset();
    Get("k3");
    ASSERT_EQ(1, (int) perf_context.get_from_memtable_count);
    perf_context.Reset();
    Get("k1");
    ASSERT_EQ(3, (int) perf_context.get_from_memtable_count);

    dbfull()->Flush(FlushOptions());
    ASSERT_TRUE(dbfull()->GetProperty("rocksdb.num-immutable-mem-table", &num));
    ASSERT_EQ(num, "0");
    SetPerfLevel(kDisable);
  } while (ChangeCompactOptions());
}

TEST(DBTest, FLUSH) {
  do {
    Options options = CurrentOptions();
    WriteOptions writeOpt = WriteOptions();
    writeOpt.disableWAL = true;
    SetPerfLevel(kEnableTime);;
    ASSERT_OK(dbfull()->Put(writeOpt, "foo", "v1"));
    // this will now also flush the last 2 writes
    dbfull()->Flush(FlushOptions());
    ASSERT_OK(dbfull()->Put(writeOpt, "bar", "v1"));

    perf_context.Reset();
    Get("foo");
    ASSERT_TRUE((int) perf_context.get_from_output_files_time > 0);

    Reopen();
    ASSERT_EQ("v1", Get("foo"));
    ASSERT_EQ("v1", Get("bar"));

    writeOpt.disableWAL = true;
    ASSERT_OK(dbfull()->Put(writeOpt, "bar", "v2"));
    ASSERT_OK(dbfull()->Put(writeOpt, "foo", "v2"));
    dbfull()->Flush(FlushOptions());

    Reopen();
    ASSERT_EQ("v2", Get("bar"));
    perf_context.Reset();
    ASSERT_EQ("v2", Get("foo"));
    ASSERT_TRUE((int) perf_context.get_from_output_files_time > 0);

    writeOpt.disableWAL = false;
    ASSERT_OK(dbfull()->Put(writeOpt, "bar", "v3"));
    ASSERT_OK(dbfull()->Put(writeOpt, "foo", "v3"));
    dbfull()->Flush(FlushOptions());

    Reopen();
    // 'foo' should be there because its put
    // has WAL enabled.
    ASSERT_EQ("v3", Get("foo"));
    ASSERT_EQ("v3", Get("bar"));

    SetPerfLevel(kDisable);
  } while (ChangeCompactOptions());
}

TEST(DBTest, RecoveryWithEmptyLog) {
  do {
    ASSERT_OK(Put("foo", "v1"));
    ASSERT_OK(Put("foo", "v2"));
    Reopen();
    Reopen();
    ASSERT_OK(Put("foo", "v3"));
    Reopen();
    ASSERT_EQ("v3", Get("foo"));
  } while (ChangeOptions());
}

// Check that writes done during a memtable compaction are recovered
// if the database is shutdown during the memtable compaction.
TEST(DBTest, RecoverDuringMemtableCompaction) {
  do {
    Options options = CurrentOptions();
    options.env = env_;
    options.write_buffer_size = 1000000;
    Reopen(&options);

    // Trigger a long memtable compaction and reopen the database during it
    ASSERT_OK(Put("foo", "v1"));                         // Goes to 1st log file
    ASSERT_OK(Put("big1", std::string(10000000, 'x')));  // Fills memtable
    ASSERT_OK(Put("big2", std::string(1000, 'y')));      // Triggers compaction
    ASSERT_OK(Put("bar", "v2"));                         // Goes to new log file

    Reopen(&options);
    ASSERT_EQ("v1", Get("foo"));
    ASSERT_EQ("v2", Get("bar"));
    ASSERT_EQ(std::string(10000000, 'x'), Get("big1"));
    ASSERT_EQ(std::string(1000, 'y'), Get("big2"));
  } while (ChangeOptions());
}

TEST(DBTest, MinorCompactionsHappen) {
  do {
    Options options = CurrentOptions();
    options.write_buffer_size = 10000;
    Reopen(&options);

    const int N = 500;

    int starting_num_tables = TotalTableFiles();
    for (int i = 0; i < N; i++) {
      ASSERT_OK(Put(Key(i), Key(i) + std::string(1000, 'v')));
    }
    int ending_num_tables = TotalTableFiles();
    ASSERT_GT(ending_num_tables, starting_num_tables);

    for (int i = 0; i < N; i++) {
      ASSERT_EQ(Key(i) + std::string(1000, 'v'), Get(Key(i)));
    }

    Reopen();

    for (int i = 0; i < N; i++) {
      ASSERT_EQ(Key(i) + std::string(1000, 'v'), Get(Key(i)));
    }
  } while (ChangeCompactOptions());
}

TEST(DBTest, ManifestRollOver) {
  do {
    Options options = CurrentOptions();
    options.max_manifest_file_size = 10 ;  // 10 bytes
    Reopen(&options);
    {
      ASSERT_OK(Put("manifest_key1", std::string(1000, '1')));
      ASSERT_OK(Put("manifest_key2", std::string(1000, '2')));
      ASSERT_OK(Put("manifest_key3", std::string(1000, '3')));
      uint64_t manifest_before_flush =
        dbfull()->TEST_Current_Manifest_FileNo();
      dbfull()->Flush(FlushOptions()); // This should trigger LogAndApply.
      uint64_t manifest_after_flush =
        dbfull()->TEST_Current_Manifest_FileNo();
      ASSERT_GT(manifest_after_flush, manifest_before_flush);
      Reopen(&options);
      ASSERT_GT(dbfull()->TEST_Current_Manifest_FileNo(),
                manifest_after_flush);
      // check if a new manifest file got inserted or not.
      ASSERT_EQ(std::string(1000, '1'), Get("manifest_key1"));
      ASSERT_EQ(std::string(1000, '2'), Get("manifest_key2"));
      ASSERT_EQ(std::string(1000, '3'), Get("manifest_key3"));
    }
  } while (ChangeCompactOptions());
}

TEST(DBTest, IdentityAcrossRestarts) {
  do {
    std::string id1;
    ASSERT_OK(db_->GetDbIdentity(id1));

    Options options = CurrentOptions();
    Reopen(&options);
    std::string id2;
    ASSERT_OK(db_->GetDbIdentity(id2));
    // id1 should match id2 because identity was not regenerated
    ASSERT_EQ(id1.compare(id2), 0);

    std::string idfilename = IdentityFileName(dbname_);
    ASSERT_OK(env_->DeleteFile(idfilename));
    Reopen(&options);
    std::string id3;
    ASSERT_OK(db_->GetDbIdentity(id3));
    // id1 should NOT match id3 because identity was regenerated
    ASSERT_NE(id1.compare(id3), 0);
  } while (ChangeCompactOptions());
}

TEST(DBTest, RecoverWithLargeLog) {
  do {
    {
      Options options = CurrentOptions();
      Reopen(&options);
      ASSERT_OK(Put("big1", std::string(200000, '1')));
      ASSERT_OK(Put("big2", std::string(200000, '2')));
      ASSERT_OK(Put("small3", std::string(10, '3')));
      ASSERT_OK(Put("small4", std::string(10, '4')));
      ASSERT_EQ(NumTableFilesAtLevel(0), 0);
    }

    // Make sure that if we re-open with a small write buffer size that
    // we flush table files in the middle of a large log file.
    Options options = CurrentOptions();
    options.write_buffer_size = 100000;
    Reopen(&options);
    ASSERT_EQ(NumTableFilesAtLevel(0), 3);
    ASSERT_EQ(std::string(200000, '1'), Get("big1"));
    ASSERT_EQ(std::string(200000, '2'), Get("big2"));
    ASSERT_EQ(std::string(10, '3'), Get("small3"));
    ASSERT_EQ(std::string(10, '4'), Get("small4"));
    ASSERT_GT(NumTableFilesAtLevel(0), 1);
  } while (ChangeCompactOptions());
}

TEST(DBTest, CompactionsGenerateMultipleFiles) {
  Options options = CurrentOptions();
  options.write_buffer_size = 100000000;        // Large write buffer
  Reopen(&options);

  Random rnd(301);

  // Write 8MB (80 values, each 100K)
  ASSERT_EQ(NumTableFilesAtLevel(0), 0);
  std::vector<std::string> values;
  for (int i = 0; i < 80; i++) {
    values.push_back(RandomString(&rnd, 100000));
    ASSERT_OK(Put(Key(i), values[i]));
  }

  // Reopening moves updates to level-0
  Reopen(&options);
  dbfull()->TEST_CompactRange(0, nullptr, nullptr);

  ASSERT_EQ(NumTableFilesAtLevel(0), 0);
  ASSERT_GT(NumTableFilesAtLevel(1), 1);
  for (int i = 0; i < 80; i++) {
    ASSERT_EQ(Get(Key(i)), values[i]);
  }
}

TEST(DBTest, CompactionTrigger) {
  Options options = CurrentOptions();
  options.write_buffer_size = 100<<10; //100KB
  options.num_levels = 3;
  options.max_mem_compaction_level = 0;
  options.level0_file_num_compaction_trigger = 3;
  Reopen(&options);

  Random rnd(301);

  for (int num = 0;
       num < options.level0_file_num_compaction_trigger - 1;
       num++) {
    std::vector<std::string> values;
    // Write 120KB (12 values, each 10K)
    for (int i = 0; i < 12; i++) {
      values.push_back(RandomString(&rnd, 10000));
      ASSERT_OK(Put(Key(i), values[i]));
    }
    dbfull()->TEST_WaitForFlushMemTable();
    ASSERT_EQ(NumTableFilesAtLevel(0), num + 1);
  }

  //generate one more file in level-0, and should trigger level-0 compaction
  std::vector<std::string> values;
  for (int i = 0; i < 12; i++) {
    values.push_back(RandomString(&rnd, 10000));
    ASSERT_OK(Put(Key(i), values[i]));
  }
  dbfull()->TEST_WaitForCompact();

  ASSERT_EQ(NumTableFilesAtLevel(0), 0);
  ASSERT_EQ(NumTableFilesAtLevel(1), 1);
}

TEST(DBTest, UniversalCompactionTrigger) {
  Options options = CurrentOptions();
  options.compaction_style = kCompactionStyleUniversal;
  options.write_buffer_size = 100<<10; //100KB
  // trigger compaction if there are >= 4 files
  options.level0_file_num_compaction_trigger = 4;
  Reopen(&options);

  Random rnd(301);
  int key_idx = 0;

  // Stage 1:
  //   Generate a set of files at level 0, but don't trigger level-0
  //   compaction.
  for (int num = 0;
       num < options.level0_file_num_compaction_trigger-1;
       num++) {
    // Write 120KB (12 values, each 10K)
    for (int i = 0; i < 12; i++) {
      ASSERT_OK(Put(Key(key_idx), RandomString(&rnd, 10000)));
      key_idx++;
    }
    dbfull()->TEST_WaitForFlushMemTable();
    ASSERT_EQ(NumTableFilesAtLevel(0), num + 1);
  }

  // Generate one more file at level-0, which should trigger level-0
  // compaction.
  for (int i = 0; i < 12; i++) {
    ASSERT_OK(Put(Key(key_idx), RandomString(&rnd, 10000)));
    key_idx++;
  }
  dbfull()->TEST_WaitForCompact();
  // Suppose each file flushed from mem table has size 1. Now we compact
  // (level0_file_num_compaction_trigger+1)=4 files and should have a big
  // file of size 4.
  ASSERT_EQ(NumTableFilesAtLevel(0), 1);
  for (int i = 1; i < options.num_levels ; i++) {
    ASSERT_EQ(NumTableFilesAtLevel(i), 0);
  }

  // Stage 2:
  //   Now we have one file at level 0, with size 4. We also have some data in
  //   mem table. Let's continue generating new files at level 0, but don't
  //   trigger level-0 compaction.
  //   First, clean up memtable before inserting new data. This will generate
  //   a level-0 file, with size around 0.4 (according to previously written
  //   data amount).
  dbfull()->Flush(FlushOptions());
  for (int num = 0;
       num < options.level0_file_num_compaction_trigger-3;
       num++) {
    // Write 120KB (12 values, each 10K)
    for (int i = 0; i < 12; i++) {
      ASSERT_OK(Put(Key(key_idx), RandomString(&rnd, 10000)));
      key_idx++;
    }
    dbfull()->TEST_WaitForFlushMemTable();
    ASSERT_EQ(NumTableFilesAtLevel(0), num + 3);
  }

  // Generate one more file at level-0, which should trigger level-0
  // compaction.
  for (int i = 0; i < 12; i++) {
    ASSERT_OK(Put(Key(key_idx), RandomString(&rnd, 10000)));
    key_idx++;
  }
  dbfull()->TEST_WaitForCompact();
  // Before compaction, we have 4 files at level 0, with size 4, 0.4, 1, 1.
  // After comapction, we should have 2 files, with size 4, 2.4.
  ASSERT_EQ(NumTableFilesAtLevel(0), 2);
  for (int i = 1; i < options.num_levels ; i++) {
    ASSERT_EQ(NumTableFilesAtLevel(i), 0);
  }

  // Stage 3:
  //   Now we have 2 files at level 0, with size 4 and 2.4. Continue
  //   generating new files at level 0.
  for (int num = 0;
       num < options.level0_file_num_compaction_trigger-3;
       num++) {
    // Write 120KB (12 values, each 10K)
    for (int i = 0; i < 12; i++) {
      ASSERT_OK(Put(Key(key_idx), RandomString(&rnd, 10000)));
      key_idx++;
    }
    dbfull()->TEST_WaitForFlushMemTable();
    ASSERT_EQ(NumTableFilesAtLevel(0), num + 3);
  }

  // Generate one more file at level-0, which should trigger level-0
  // compaction.
  for (int i = 0; i < 12; i++) {
    ASSERT_OK(Put(Key(key_idx), RandomString(&rnd, 10000)));
    key_idx++;
  }
  dbfull()->TEST_WaitForCompact();
  // Before compaction, we have 4 files at level 0, with size 4, 2.4, 1, 1.
  // After comapction, we should have 3 files, with size 4, 2.4, 2.
  ASSERT_EQ(NumTableFilesAtLevel(0), 3);
  for (int i = 1; i < options.num_levels ; i++) {
    ASSERT_EQ(NumTableFilesAtLevel(i), 0);
  }

  // Stage 4:
  //   Now we have 3 files at level 0, with size 4, 2.4, 2. Let's generate a
  //   new file of size 1.
  for (int i = 0; i < 12; i++) {
    ASSERT_OK(Put(Key(key_idx), RandomString(&rnd, 10000)));
    key_idx++;
  }
  dbfull()->TEST_WaitForCompact();
  // Level-0 compaction is triggered, but no file will be picked up.
  ASSERT_EQ(NumTableFilesAtLevel(0), 4);
  for (int i = 1; i < options.num_levels ; i++) {
    ASSERT_EQ(NumTableFilesAtLevel(i), 0);
  }

  // Stage 5:
  //   Now we have 4 files at level 0, with size 4, 2.4, 2, 1. Let's generate
  //   a new file of size 1.
  for (int i = 0; i < 12; i++) {
    ASSERT_OK(Put(Key(key_idx), RandomString(&rnd, 10000)));
    key_idx++;
  }
  dbfull()->TEST_WaitForCompact();
  // All files at level 0 will be compacted into a single one.
  ASSERT_EQ(NumTableFilesAtLevel(0), 1);
  for (int i = 1; i < options.num_levels ; i++) {
    ASSERT_EQ(NumTableFilesAtLevel(i), 0);
  }
}

TEST(DBTest, UniversalCompactionSizeAmplification) {
  Options options = CurrentOptions();
  options.compaction_style = kCompactionStyleUniversal;
  options.write_buffer_size = 100<<10; //100KB
  options.level0_file_num_compaction_trigger = 3;

  // Trigger compaction if size amplification exceeds 110%
  options.compaction_options_universal.
    max_size_amplification_percent = 110;
  Reopen(&options);

  Random rnd(301);
  int key_idx = 0;

  //   Generate two files in Level 0. Both files are approx the same size.
  for (int num = 0;
       num < options.level0_file_num_compaction_trigger-1;
       num++) {
    // Write 120KB (12 values, each 10K)
    for (int i = 0; i < 12; i++) {
      ASSERT_OK(Put(Key(key_idx), RandomString(&rnd, 10000)));
      key_idx++;
    }
    dbfull()->TEST_WaitForFlushMemTable();
    ASSERT_EQ(NumTableFilesAtLevel(0), num + 1);
  }
  ASSERT_EQ(NumTableFilesAtLevel(0), 2);

  // Flush whatever is remaining in memtable. This is typically
  // small, which should not trigger size ratio based compaction
  // but will instead trigger size amplification.
  dbfull()->Flush(FlushOptions());

  dbfull()->TEST_WaitForCompact();

  // Verify that size amplification did occur
  ASSERT_EQ(NumTableFilesAtLevel(0), 1);
}

TEST(DBTest, UniversalCompactionOptions) {
  Options options = CurrentOptions();
  options.compaction_style = kCompactionStyleUniversal;
  options.write_buffer_size = 100<<10; //100KB
  options.level0_file_num_compaction_trigger = 4;
  options.num_levels = 1;
  options.compaction_options_universal.compression_size_percent = -1;
  Reopen(&options);

  Random rnd(301);
  int key_idx = 0;

  for (int num = 0;
       num < options.level0_file_num_compaction_trigger;
       num++) {
    // Write 120KB (12 values, each 10K)
    for (int i = 0; i < 12; i++) {
      ASSERT_OK(Put(Key(key_idx), RandomString(&rnd, 10000)));
      key_idx++;
    }
    dbfull()->TEST_WaitForFlushMemTable();

    if (num < options.level0_file_num_compaction_trigger - 1) {
      ASSERT_EQ(NumTableFilesAtLevel(0), num + 1);
    }
  }

  dbfull()->TEST_WaitForCompact();
  ASSERT_EQ(NumTableFilesAtLevel(0), 1);
  for (int i = 1; i < options.num_levels ; i++) {
    ASSERT_EQ(NumTableFilesAtLevel(i), 0);
  }
}

#if defined(SNAPPY) && defined(ZLIB) && defined(BZIP2)
TEST(DBTest, CompressedCache) {
  int num_iter = 80;

  // Run this test three iterations.
  // Iteration 1: only a uncompressed block cache
  // Iteration 2: only a compressed block cache
  // Iteration 3: both block cache and compressed cache
  for (int iter = 0; iter < 3; iter++) {
    Options options = CurrentOptions();
    options.write_buffer_size = 64*1024;        // small write buffer
    options.statistics = rocksdb::CreateDBStatistics();

    switch (iter) {
      case 0:
        // only uncompressed block cache
        options.block_cache = NewLRUCache(8*1024);
        options.block_cache_compressed = nullptr;
        break;
      case 1:
        // no block cache, only compressed cache
        options.no_block_cache = true;
        options.block_cache = nullptr;
        options.block_cache_compressed = NewLRUCache(8*1024);
        break;
      case 2:
        // both compressed and uncompressed block cache
        options.block_cache = NewLRUCache(1024);
        options.block_cache_compressed = NewLRUCache(8*1024);
        break;
      default:
        ASSERT_TRUE(false);
    }
    Reopen(&options);

    Random rnd(301);

    // Write 8MB (80 values, each 100K)
    ASSERT_EQ(NumTableFilesAtLevel(0), 0);
    std::vector<std::string> values;
    std::string str;
    for (int i = 0; i < num_iter; i++) {
      if (i % 4 == 0) {        // high compression ratio
        str = RandomString(&rnd, 1000);
      }
      values.push_back(str);
      ASSERT_OK(Put(Key(i), values[i]));
    }

    // flush all data from memtable so that reads are from block cache
    dbfull()->Flush(FlushOptions());

    for (int i = 0; i < num_iter; i++) {
      ASSERT_EQ(Get(Key(i)), values[i]);
    }

    // check that we triggered the appropriate code paths in the cache
    switch (iter) {
      case 0:
        // only uncompressed block cache
        ASSERT_GT(TestGetTickerCount(options, BLOCK_CACHE_MISS), 0);
        ASSERT_EQ(TestGetTickerCount(options, BLOCK_CACHE_COMPRESSED_MISS), 0);
        break;
      case 1:
        // no block cache, only compressed cache
        ASSERT_EQ(TestGetTickerCount(options, BLOCK_CACHE_MISS), 0);
        ASSERT_GT(TestGetTickerCount(options, BLOCK_CACHE_COMPRESSED_MISS), 0);
        break;
      case 2:
        // both compressed and uncompressed block cache
        ASSERT_GT(TestGetTickerCount(options, BLOCK_CACHE_MISS), 0);
        ASSERT_GT(TestGetTickerCount(options, BLOCK_CACHE_COMPRESSED_MISS), 0);
        break;
      default:
        ASSERT_TRUE(false);
    }
  }
}

static std::string CompressibleString(Random* rnd, int len) {
  std::string r;
  test::CompressibleString(rnd, 0.8, len, &r);
  return r;
}

TEST(DBTest, UniversalCompactionCompressRatio1) {
  Options options = CurrentOptions();
  options.compaction_style = kCompactionStyleUniversal;
  options.write_buffer_size = 100<<10; //100KB
  options.level0_file_num_compaction_trigger = 2;
  options.num_levels = 1;
  options.compaction_options_universal.compression_size_percent = 70;
  Reopen(&options);

  Random rnd(301);
  int key_idx = 0;

  // The first compaction (2) is compressed.
  for (int num = 0; num < 2; num++) {
    // Write 120KB (12 values, each 10K)
    for (int i = 0; i < 12; i++) {
      ASSERT_OK(Put(Key(key_idx), CompressibleString(&rnd, 10000)));
      key_idx++;
    }
    dbfull()->TEST_WaitForFlushMemTable();
    dbfull()->TEST_WaitForCompact();
  }
  ASSERT_LT((int ) dbfull()->TEST_GetLevel0TotalSize(), 120000 * 2 * 0.9);

  // The second compaction (4) is compressed
  for (int num = 0; num < 2; num++) {
    // Write 120KB (12 values, each 10K)
    for (int i = 0; i < 12; i++) {
      ASSERT_OK(Put(Key(key_idx), CompressibleString(&rnd, 10000)));
      key_idx++;
    }
    dbfull()->TEST_WaitForFlushMemTable();
    dbfull()->TEST_WaitForCompact();
  }
  ASSERT_LT((int ) dbfull()->TEST_GetLevel0TotalSize(), 120000 * 4 * 0.9);

  // The third compaction (2 4) is compressed since this time it is
  // (1 1 3.2) and 3.2/5.2 doesn't reach ratio.
  for (int num = 0; num < 2; num++) {
    // Write 120KB (12 values, each 10K)
    for (int i = 0; i < 12; i++) {
      ASSERT_OK(Put(Key(key_idx), CompressibleString(&rnd, 10000)));
      key_idx++;
    }
    dbfull()->TEST_WaitForFlushMemTable();
    dbfull()->TEST_WaitForCompact();
  }
  ASSERT_LT((int ) dbfull()->TEST_GetLevel0TotalSize(), 120000 * 6 * 0.9);

  // When we start for the compaction up to (2 4 8), the latest
  // compressed is not compressed.
  for (int num = 0; num < 8; num++) {
    // Write 120KB (12 values, each 10K)
    for (int i = 0; i < 12; i++) {
      ASSERT_OK(Put(Key(key_idx), CompressibleString(&rnd, 10000)));
      key_idx++;
    }
    dbfull()->TEST_WaitForFlushMemTable();
    dbfull()->TEST_WaitForCompact();
  }
  ASSERT_GT((int) dbfull()->TEST_GetLevel0TotalSize(),
            120000 * 12 * 0.8 + 110000 * 2);
}

TEST(DBTest, UniversalCompactionCompressRatio2) {
  Options options = CurrentOptions();
  options.compaction_style = kCompactionStyleUniversal;
  options.write_buffer_size = 100<<10; //100KB
  options.level0_file_num_compaction_trigger = 2;
  options.num_levels = 1;
  options.compaction_options_universal.compression_size_percent = 95;
  Reopen(&options);

  Random rnd(301);
  int key_idx = 0;

  // When we start for the compaction up to (2 4 8), the latest
  // compressed is compressed given the size ratio to compress.
  for (int num = 0; num < 14; num++) {
    // Write 120KB (12 values, each 10K)
    for (int i = 0; i < 12; i++) {
      ASSERT_OK(Put(Key(key_idx), CompressibleString(&rnd, 10000)));
      key_idx++;
    }
    dbfull()->TEST_WaitForFlushMemTable();
    dbfull()->TEST_WaitForCompact();
  }
  ASSERT_LT((int ) dbfull()->TEST_GetLevel0TotalSize(),
            120000 * 12 * 0.8 + 110000 * 2);
}
#endif

TEST(DBTest, ConvertCompactionStyle) {
  Random rnd(301);
  int max_key_level_insert = 200;
  int max_key_universal_insert = 600;

  // Stage 1: generate a db with level compaction
  Options options = CurrentOptions();
  options.write_buffer_size = 100<<10; //100KB
  options.num_levels = 4;
  options.level0_file_num_compaction_trigger = 3;
  options.max_bytes_for_level_base = 500<<10; // 500KB
  options.max_bytes_for_level_multiplier = 1;
  options.target_file_size_base = 200<<10; // 200KB
  options.target_file_size_multiplier = 1;
  Reopen(&options);

  for (int i = 0; i <= max_key_level_insert; i++) {
    // each value is 10K
    ASSERT_OK(Put(Key(i), RandomString(&rnd, 10000)));
  }
  dbfull()->Flush(FlushOptions());
  dbfull()->TEST_WaitForCompact();

  ASSERT_GT(TotalTableFiles(), 1);
  int non_level0_num_files = 0;
  for (int i = 1; i < dbfull()->NumberLevels(); i++) {
    non_level0_num_files += NumTableFilesAtLevel(i);
  }
  ASSERT_GT(non_level0_num_files, 0);

  // Stage 2: reopen with universal compaction - should fail
  options = CurrentOptions();
  options.compaction_style = kCompactionStyleUniversal;
  Status s = TryReopen(&options);
  ASSERT_TRUE(s.IsInvalidArgument());

  // Stage 3: compact into a single file and move the file to level 0
  options = CurrentOptions();
  options.disable_auto_compactions = true;
  options.target_file_size_base = INT_MAX;
  options.target_file_size_multiplier = 1;
  options.max_bytes_for_level_base = INT_MAX;
  options.max_bytes_for_level_multiplier = 1;
  Reopen(&options);

  dbfull()->CompactRange(nullptr, nullptr,
                         true /* reduce level */,
                         0    /* reduce to level 0 */);

  for (int i = 0; i < dbfull()->NumberLevels(); i++) {
    int num = NumTableFilesAtLevel(i);
    if (i == 0) {
      ASSERT_EQ(num, 1);
    } else {
      ASSERT_EQ(num, 0);
    }
  }

  // Stage 4: re-open in universal compaction style and do some db operations
  options = CurrentOptions();
  options.compaction_style = kCompactionStyleUniversal;
  options.write_buffer_size = 100<<10; //100KB
  options.level0_file_num_compaction_trigger = 3;
  Reopen(&options);

  for (int i = max_key_level_insert / 2; i <= max_key_universal_insert; i++) {
    ASSERT_OK(Put(Key(i), RandomString(&rnd, 10000)));
  }
  dbfull()->Flush(FlushOptions());
  dbfull()->TEST_WaitForCompact();

  for (int i = 1; i < dbfull()->NumberLevels(); i++) {
    ASSERT_EQ(NumTableFilesAtLevel(i), 0);
  }

  // verify keys inserted in both level compaction style and universal
  // compaction style
  std::string keys_in_db;
  Iterator* iter = dbfull()->NewIterator(ReadOptions());
  for (iter->SeekToFirst(); iter->Valid(); iter->Next()) {
    keys_in_db.append(iter->key().ToString());
    keys_in_db.push_back(',');
  }
  delete iter;

  std::string expected_keys;
  for (int i = 0; i <= max_key_universal_insert; i++) {
    expected_keys.append(Key(i));
    expected_keys.push_back(',');
  }

  ASSERT_EQ(keys_in_db, expected_keys);
}

void MinLevelHelper(DBTest* self, Options& options) {
  Random rnd(301);

  for (int num = 0;
    num < options.level0_file_num_compaction_trigger - 1;
    num++)
  {
    std::vector<std::string> values;
    // Write 120KB (12 values, each 10K)
    for (int i = 0; i < 12; i++) {
      values.push_back(RandomString(&rnd, 10000));
      ASSERT_OK(self->Put(Key(i), values[i]));
    }
    self->dbfull()->TEST_WaitForFlushMemTable();
    ASSERT_EQ(self->NumTableFilesAtLevel(0), num + 1);
  }

  //generate one more file in level-0, and should trigger level-0 compaction
  std::vector<std::string> values;
  for (int i = 0; i < 12; i++) {
    values.push_back(RandomString(&rnd, 10000));
    ASSERT_OK(self->Put(Key(i), values[i]));
  }
  self->dbfull()->TEST_WaitForCompact();

  ASSERT_EQ(self->NumTableFilesAtLevel(0), 0);
  ASSERT_EQ(self->NumTableFilesAtLevel(1), 1);
}

// returns false if the calling-Test should be skipped
bool MinLevelToCompress(CompressionType& type, Options& options, int wbits,
                        int lev, int strategy) {
  fprintf(stderr, "Test with compression options : window_bits = %d, level =  %d, strategy = %d}\n", wbits, lev, strategy);
  options.write_buffer_size = 100<<10; //100KB
  options.num_levels = 3;
  options.max_mem_compaction_level = 0;
  options.level0_file_num_compaction_trigger = 3;
  options.create_if_missing = true;

  if (SnappyCompressionSupported(CompressionOptions(wbits, lev, strategy))) {
    type = kSnappyCompression;
    fprintf(stderr, "using snappy\n");
  } else if (ZlibCompressionSupported(
               CompressionOptions(wbits, lev, strategy))) {
    type = kZlibCompression;
    fprintf(stderr, "using zlib\n");
  } else if (BZip2CompressionSupported(
               CompressionOptions(wbits, lev, strategy))) {
    type = kBZip2Compression;
    fprintf(stderr, "using bzip2\n");
  } else {
    fprintf(stderr, "skipping test, compression disabled\n");
    return false;
  }
  options.compression_per_level.resize(options.num_levels);

  // do not compress L0
  for (int i = 0; i < 1; i++) {
    options.compression_per_level[i] = kNoCompression;
  }
  for (int i = 1; i < options.num_levels; i++) {
    options.compression_per_level[i] = type;
  }
  return true;
}

TEST(DBTest, MinLevelToCompress1) {
  Options options = CurrentOptions();
  CompressionType type;
  if (!MinLevelToCompress(type, options, -14, -1, 0)) {
    return;
  }
  Reopen(&options);
  MinLevelHelper(this, options);

  // do not compress L0 and L1
  for (int i = 0; i < 2; i++) {
    options.compression_per_level[i] = kNoCompression;
  }
  for (int i = 2; i < options.num_levels; i++) {
    options.compression_per_level[i] = type;
  }
  DestroyAndReopen(&options);
  MinLevelHelper(this, options);
}

TEST(DBTest, MinLevelToCompress2) {
  Options options = CurrentOptions();
  CompressionType type;
  if (!MinLevelToCompress(type, options, 15, -1, 0)) {
    return;
  }
  Reopen(&options);
  MinLevelHelper(this, options);

  // do not compress L0 and L1
  for (int i = 0; i < 2; i++) {
    options.compression_per_level[i] = kNoCompression;
  }
  for (int i = 2; i < options.num_levels; i++) {
    options.compression_per_level[i] = type;
  }
  DestroyAndReopen(&options);
  MinLevelHelper(this, options);
}

TEST(DBTest, RepeatedWritesToSameKey) {
  do {
    Options options = CurrentOptions();
    options.env = env_;
    options.write_buffer_size = 100000;  // Small write buffer
    Reopen(&options);

    // We must have at most one file per level except for level-0,
    // which may have up to kL0_StopWritesTrigger files.
    const int kMaxFiles = dbfull()->NumberLevels() +
      dbfull()->Level0StopWriteTrigger();

    Random rnd(301);
    std::string value = RandomString(&rnd, 2 * options.write_buffer_size);
    for (int i = 0; i < 5 * kMaxFiles; i++) {
      Put("key", value);
      ASSERT_LE(TotalTableFiles(), kMaxFiles);
    }
  } while (ChangeCompactOptions());
}

TEST(DBTest, InPlaceUpdate) {
  do {
    Options options = CurrentOptions();
    options.create_if_missing = true;
    options.inplace_update_support = true;
    options.env = env_;
    options.write_buffer_size = 100000;
    Reopen(&options);

    // Update key with values of smaller size
    int numValues = 10;
    for (int i = numValues; i > 0; i--) {
      std::string value = DummyString(i, 'a');
      ASSERT_OK(Put("key", value));
      ASSERT_EQ(value, Get("key"));
    }

    // Only 1 instance for that key.
    validateNumberOfEntries(1);

  } while (ChangeCompactOptions());
}

TEST(DBTest, InPlaceUpdateLargeNewValue) {
  do {
    Options options = CurrentOptions();
    options.create_if_missing = true;
    options.inplace_update_support = true;
    options.env = env_;
    options.write_buffer_size = 100000;
    Reopen(&options);

    // Update key with values of larger size
    int numValues = 10;
    for (int i = 0; i < numValues; i++) {
      std::string value = DummyString(i, 'a');
      ASSERT_OK(Put("key", value));
      ASSERT_EQ(value, Get("key"));
    }

    // All 10 updates exist in the internal iterator
    validateNumberOfEntries(numValues);

  } while (ChangeCompactOptions());
}


TEST(DBTest, InPlaceUpdateCallbackSmallerSize) {
  do {
    Options options = CurrentOptions();
    options.create_if_missing = true;
    options.inplace_update_support = true;

    options.env = env_;
    options.write_buffer_size = 100000;
    options.inplace_callback =
      rocksdb::DBTest::updateInPlaceSmallerSize;
    Reopen(&options);

    // Update key with values of smaller size
    int numValues = 10;
    ASSERT_OK(Put("key", DummyString(numValues, 'a')));
    ASSERT_EQ(DummyString(numValues, 'c'), Get("key"));

    for (int i = numValues; i > 0; i--) {
      ASSERT_OK(Put("key", DummyString(i, 'a')));
      ASSERT_EQ(DummyString(i - 1, 'b'), Get("key"));
    }

    // Only 1 instance for that key.
    validateNumberOfEntries(1);

  } while (ChangeCompactOptions());
}

TEST(DBTest, InPlaceUpdateCallbackSmallerVarintSize) {
  do {
    Options options = CurrentOptions();
    options.create_if_missing = true;
    options.inplace_update_support = true;

    options.env = env_;
    options.write_buffer_size = 100000;
    options.inplace_callback =
      rocksdb::DBTest::updateInPlaceSmallerVarintSize;
    Reopen(&options);

    // Update key with values of smaller varint size
    int numValues = 265;
    ASSERT_OK(Put("key", DummyString(numValues, 'a')));
    ASSERT_EQ(DummyString(numValues, 'c'), Get("key"));

    for (int i = numValues; i > 0; i--) {
      ASSERT_OK(Put("key", DummyString(i, 'a')));
      ASSERT_EQ(DummyString(1, 'b'), Get("key"));
    }

    // Only 1 instance for that key.
    validateNumberOfEntries(1);

  } while (ChangeCompactOptions());
}

TEST(DBTest, InPlaceUpdateCallbackLargeNewValue) {
  do {
    Options options = CurrentOptions();
    options.create_if_missing = true;
    options.inplace_update_support = true;

    options.env = env_;
    options.write_buffer_size = 100000;
    options.inplace_callback =
      rocksdb::DBTest::updateInPlaceLargerSize;
    Reopen(&options);

    // Update key with values of larger size
    int numValues = 10;
    for (int i = 0; i < numValues; i++) {
      ASSERT_OK(Put("key", DummyString(i, 'a')));
      ASSERT_EQ(DummyString(i, 'c'), Get("key"));
    }

    // No inplace updates. All updates are puts with new seq number
    // All 10 updates exist in the internal iterator
    validateNumberOfEntries(numValues);

  } while (ChangeCompactOptions());
}

TEST(DBTest, InPlaceUpdateCallbackNoAction) {
  do {
    Options options = CurrentOptions();
    options.create_if_missing = true;
    options.inplace_update_support = true;

    options.env = env_;
    options.write_buffer_size = 100000;
    options.inplace_callback =
      rocksdb::DBTest::updateInPlaceNoAction;
    Reopen(&options);

    // Callback function requests no actions from db
    ASSERT_OK(Put("key", DummyString(1, 'a')));
    ASSERT_EQ(Get("key"), "NOT_FOUND");

  } while (ChangeCompactOptions());
}

// This is a static filter used for filtering
// kvs during the compaction process.
static int cfilter_count;
static std::string NEW_VALUE = "NewValue";

class KeepFilter : public CompactionFilter {
 public:
  virtual bool Filter(int level, const Slice& key,
                      const Slice& value, std::string* new_value,
                      bool* value_changed) const override {
    cfilter_count++;
    return false;
  }

  virtual const char* Name() const override {
    return "KeepFilter";
  }

};

class DeleteFilter : public CompactionFilter {
 public:
  virtual bool Filter(int level, const Slice& key,
                      const Slice& value, std::string* new_value,
                      bool* value_changed) const override {
    cfilter_count++;
    return true;
  }

  virtual const char* Name() const override {
    return "DeleteFilter";
  }
};

class ChangeFilter : public CompactionFilter {
 public:
  explicit ChangeFilter() {}

  virtual bool Filter(int level, const Slice& key,
                      const Slice& value, std::string* new_value,
                      bool* value_changed) const override {
    assert(new_value != nullptr);
    *new_value = NEW_VALUE;
    *value_changed = true;
    return false;
  }

  virtual const char* Name() const override {
    return "ChangeFilter";
  }
};

class KeepFilterFactory : public CompactionFilterFactory {
  public:
    virtual std::unique_ptr<CompactionFilter>
    CreateCompactionFilter(const CompactionFilter::Context& context) override {
      return std::unique_ptr<CompactionFilter>(new KeepFilter());
    }

    virtual const char* Name() const override {
      return "KeepFilterFactory";
    }
};

class DeleteFilterFactory : public CompactionFilterFactory {
  public:
    virtual std::unique_ptr<CompactionFilter>
    CreateCompactionFilter(const CompactionFilter::Context& context) override {
      return std::unique_ptr<CompactionFilter>(new DeleteFilter());
    }

    virtual const char* Name() const override {
      return "DeleteFilterFactory";
    }
};

class ChangeFilterFactory : public CompactionFilterFactory {
  public:
    explicit ChangeFilterFactory() {}

    virtual std::unique_ptr<CompactionFilter>
    CreateCompactionFilter(const CompactionFilter::Context& context) override {
      return std::unique_ptr<CompactionFilter>(new ChangeFilter());
    }

    virtual const char* Name() const override {
      return "ChangeFilterFactory";
    }
};

TEST(DBTest, CompactionFilter) {
  Options options = CurrentOptions();
  options.num_levels = 3;
  options.max_mem_compaction_level = 0;
  options.compaction_filter_factory = std::make_shared<KeepFilterFactory>();
  Reopen(&options);

  // Write 100K keys, these are written to a few files in L0.
  const std::string value(10, 'x');
  for (int i = 0; i < 100000; i++) {
    char key[100];
    snprintf(key, sizeof(key), "B%010d", i);
    Put(key, value);
  }
  dbfull()->TEST_FlushMemTable();

  // Push all files to the highest level L2. Verify that
  // the compaction is each level invokes the filter for
  // all the keys in that level.
  cfilter_count = 0;
  dbfull()->TEST_CompactRange(0, nullptr, nullptr);
  ASSERT_EQ(cfilter_count, 100000);
  cfilter_count = 0;
  dbfull()->TEST_CompactRange(1, nullptr, nullptr);
  ASSERT_EQ(cfilter_count, 100000);

  ASSERT_EQ(NumTableFilesAtLevel(0), 0);
  ASSERT_EQ(NumTableFilesAtLevel(1), 0);
  ASSERT_NE(NumTableFilesAtLevel(2), 0);
  cfilter_count = 0;

  // All the files are in the lowest level.
  // Verify that all but the 100001st record
  // has sequence number zero. The 100001st record
  // is at the tip of this snapshot and cannot
  // be zeroed out.
  // TODO: figure out sequence number squashtoo
  int count = 0;
  int total = 0;
  Iterator* iter = dbfull()->TEST_NewInternalIterator();
  iter->SeekToFirst();
  ASSERT_OK(iter->status());
  while (iter->Valid()) {
    ParsedInternalKey ikey(Slice(), 0, kTypeValue);
    ikey.sequence = -1;
    ASSERT_EQ(ParseInternalKey(iter->key(), &ikey), true);
    total++;
    if (ikey.sequence != 0) {
      count++;
    }
    iter->Next();
  }
  ASSERT_EQ(total, 100000);
  ASSERT_EQ(count, 1);
  delete iter;

  // overwrite all the 100K keys once again.
  for (int i = 0; i < 100000; i++) {
    char key[100];
    snprintf(key, sizeof(key), "B%010d", i);
    Put(key, value);
  }
  dbfull()->TEST_FlushMemTable();

  // push all files to the highest level L2. This
  // means that all keys should pass at least once
  // via the compaction filter
  cfilter_count = 0;
  dbfull()->TEST_CompactRange(0, nullptr, nullptr);
  ASSERT_EQ(cfilter_count, 100000);
  cfilter_count = 0;
  dbfull()->TEST_CompactRange(1, nullptr, nullptr);
  ASSERT_EQ(cfilter_count, 100000);
  ASSERT_EQ(NumTableFilesAtLevel(0), 0);
  ASSERT_EQ(NumTableFilesAtLevel(1), 0);
  ASSERT_NE(NumTableFilesAtLevel(2), 0);

  // create a new database with the compaction
  // filter in such a way that it deletes all keys
  options.compaction_filter_factory = std::make_shared<DeleteFilterFactory>();
  options.create_if_missing = true;
  DestroyAndReopen(&options);

  // write all the keys once again.
  for (int i = 0; i < 100000; i++) {
    char key[100];
    snprintf(key, sizeof(key), "B%010d", i);
    Put(key, value);
  }
  dbfull()->TEST_FlushMemTable();
  ASSERT_NE(NumTableFilesAtLevel(0), 0);
  ASSERT_EQ(NumTableFilesAtLevel(1), 0);
  ASSERT_EQ(NumTableFilesAtLevel(2), 0);

  // Push all files to the highest level L2. This
  // triggers the compaction filter to delete all keys,
  // verify that at the end of the compaction process,
  // nothing is left.
  cfilter_count = 0;
  dbfull()->TEST_CompactRange(0, nullptr, nullptr);
  ASSERT_EQ(cfilter_count, 100000);
  cfilter_count = 0;
  dbfull()->TEST_CompactRange(1, nullptr, nullptr);
  ASSERT_EQ(cfilter_count, 0);
  ASSERT_EQ(NumTableFilesAtLevel(0), 0);
  ASSERT_EQ(NumTableFilesAtLevel(1), 0);

  // Scan the entire database to ensure that nothing is left
  iter = db_->NewIterator(ReadOptions());
  iter->SeekToFirst();
  count = 0;
  while (iter->Valid()) {
    count++;
    iter->Next();
  }
  ASSERT_EQ(count, 0);
  delete iter;

  // The sequence number of the remaining record
  // is not zeroed out even though it is at the
  // level Lmax because this record is at the tip
  // TODO: remove the following or design a different
  // test
  count = 0;
  iter = dbfull()->TEST_NewInternalIterator();
  iter->SeekToFirst();
  ASSERT_OK(iter->status());
  while (iter->Valid()) {
    ParsedInternalKey ikey(Slice(), 0, kTypeValue);
    ASSERT_EQ(ParseInternalKey(iter->key(), &ikey), true);
    ASSERT_NE(ikey.sequence, (unsigned)0);
    count++;
    iter->Next();
  }
  ASSERT_EQ(count, 0);
  delete iter;
}

TEST(DBTest, CompactionFilterWithValueChange) {
  do {
    Options options = CurrentOptions();
    options.num_levels = 3;
    options.max_mem_compaction_level = 0;
    options.compaction_filter_factory =
      std::make_shared<ChangeFilterFactory>();
    Reopen(&options);

    // Write 100K+1 keys, these are written to a few files
    // in L0. We do this so that the current snapshot points
    // to the 100001 key.The compaction filter is  not invoked
    // on keys that are visible via a snapshot because we
    // anyways cannot delete it.
    const std::string value(10, 'x');
    for (int i = 0; i < 100001; i++) {
      char key[100];
      snprintf(key, sizeof(key), "B%010d", i);
      Put(key, value);
    }

    // push all files to  lower levels
    dbfull()->TEST_FlushMemTable();
    dbfull()->TEST_CompactRange(0, nullptr, nullptr);
    dbfull()->TEST_CompactRange(1, nullptr, nullptr);

    // re-write all data again
    for (int i = 0; i < 100001; i++) {
      char key[100];
      snprintf(key, sizeof(key), "B%010d", i);
      Put(key, value);
    }

    // push all files to  lower levels. This should
    // invoke the compaction filter for all 100000 keys.
    dbfull()->TEST_FlushMemTable();
    dbfull()->TEST_CompactRange(0, nullptr, nullptr);
    dbfull()->TEST_CompactRange(1, nullptr, nullptr);

    // verify that all keys now have the new value that
    // was set by the compaction process.
    for (int i = 0; i < 100000; i++) {
      char key[100];
      snprintf(key, sizeof(key), "B%010d", i);
      std::string newvalue = Get(key);
      ASSERT_EQ(newvalue.compare(NEW_VALUE), 0);
    }
  } while (ChangeCompactOptions());
}

TEST(DBTest, SparseMerge) {
  do {
    Options options = CurrentOptions();
    options.compression = kNoCompression;
    Reopen(&options);

    FillLevels("A", "Z");

    // Suppose there is:
    //    small amount of data with prefix A
    //    large amount of data with prefix B
    //    small amount of data with prefix C
    // and that recent updates have made small changes to all three prefixes.
    // Check that we do not do a compaction that merges all of B in one shot.
    const std::string value(1000, 'x');
    Put("A", "va");
    // Write approximately 100MB of "B" values
    for (int i = 0; i < 100000; i++) {
      char key[100];
      snprintf(key, sizeof(key), "B%010d", i);
      Put(key, value);
    }
    Put("C", "vc");
    dbfull()->TEST_FlushMemTable();
    dbfull()->TEST_CompactRange(0, nullptr, nullptr);

    // Make sparse update
    Put("A",    "va2");
    Put("B100", "bvalue2");
    Put("C",    "vc2");
    dbfull()->TEST_FlushMemTable();

    // Compactions should not cause us to create a situation where
    // a file overlaps too much data at the next level.
    ASSERT_LE(dbfull()->TEST_MaxNextLevelOverlappingBytes(), 20*1048576);
    dbfull()->TEST_CompactRange(0, nullptr, nullptr);
    ASSERT_LE(dbfull()->TEST_MaxNextLevelOverlappingBytes(), 20*1048576);
    dbfull()->TEST_CompactRange(1, nullptr, nullptr);
    ASSERT_LE(dbfull()->TEST_MaxNextLevelOverlappingBytes(), 20*1048576);
  } while (ChangeCompactOptions());
}

static bool Between(uint64_t val, uint64_t low, uint64_t high) {
  bool result = (val >= low) && (val <= high);
  if (!result) {
    fprintf(stderr, "Value %llu is not in range [%llu, %llu]\n",
            (unsigned long long)(val),
            (unsigned long long)(low),
            (unsigned long long)(high));
  }
  return result;
}

TEST(DBTest, ApproximateSizes) {
  do {
    Options options = CurrentOptions();
    options.write_buffer_size = 100000000;        // Large write buffer
    options.compression = kNoCompression;
    DestroyAndReopen();

    ASSERT_TRUE(Between(Size("", "xyz"), 0, 0));
    Reopen(&options);
    ASSERT_TRUE(Between(Size("", "xyz"), 0, 0));

    // Write 8MB (80 values, each 100K)
    ASSERT_EQ(NumTableFilesAtLevel(0), 0);
    const int N = 80;
    static const int S1 = 100000;
    static const int S2 = 105000;  // Allow some expansion from metadata
    Random rnd(301);
    for (int i = 0; i < N; i++) {
      ASSERT_OK(Put(Key(i), RandomString(&rnd, S1)));
    }

    // 0 because GetApproximateSizes() does not account for memtable space
    ASSERT_TRUE(Between(Size("", Key(50)), 0, 0));

    // Check sizes across recovery by reopening a few times
    for (int run = 0; run < 3; run++) {
      Reopen(&options);

      for (int compact_start = 0; compact_start < N; compact_start += 10) {
        for (int i = 0; i < N; i += 10) {
          ASSERT_TRUE(Between(Size("", Key(i)), S1*i, S2*i));
          ASSERT_TRUE(Between(Size("", Key(i)+".suffix"), S1*(i+1), S2*(i+1)));
          ASSERT_TRUE(Between(Size(Key(i), Key(i+10)), S1*10, S2*10));
        }
        ASSERT_TRUE(Between(Size("", Key(50)), S1*50, S2*50));
        ASSERT_TRUE(Between(Size("", Key(50)+".suffix"), S1*50, S2*50));

        std::string cstart_str = Key(compact_start);
        std::string cend_str = Key(compact_start + 9);
        Slice cstart = cstart_str;
        Slice cend = cend_str;
        dbfull()->TEST_CompactRange(0, &cstart, &cend);
      }

      ASSERT_EQ(NumTableFilesAtLevel(0), 0);
      ASSERT_GT(NumTableFilesAtLevel(1), 0);
    }
    // ApproximateOffsetOf() is not yet implemented in plain table format.
  } while (ChangeOptions(kSkipUniversalCompaction | kSkipPlainTable));
}

TEST(DBTest, ApproximateSizes_MixOfSmallAndLarge) {
  do {
    Options options = CurrentOptions();
    options.compression = kNoCompression;
    Reopen();

    Random rnd(301);
    std::string big1 = RandomString(&rnd, 100000);
    ASSERT_OK(Put(Key(0), RandomString(&rnd, 10000)));
    ASSERT_OK(Put(Key(1), RandomString(&rnd, 10000)));
    ASSERT_OK(Put(Key(2), big1));
    ASSERT_OK(Put(Key(3), RandomString(&rnd, 10000)));
    ASSERT_OK(Put(Key(4), big1));
    ASSERT_OK(Put(Key(5), RandomString(&rnd, 10000)));
    ASSERT_OK(Put(Key(6), RandomString(&rnd, 300000)));
    ASSERT_OK(Put(Key(7), RandomString(&rnd, 10000)));

    // Check sizes across recovery by reopening a few times
    for (int run = 0; run < 3; run++) {
      Reopen(&options);

      ASSERT_TRUE(Between(Size("", Key(0)), 0, 0));
      ASSERT_TRUE(Between(Size("", Key(1)), 10000, 11000));
      ASSERT_TRUE(Between(Size("", Key(2)), 20000, 21000));
      ASSERT_TRUE(Between(Size("", Key(3)), 120000, 121000));
      ASSERT_TRUE(Between(Size("", Key(4)), 130000, 131000));
      ASSERT_TRUE(Between(Size("", Key(5)), 230000, 231000));
      ASSERT_TRUE(Between(Size("", Key(6)), 240000, 241000));
      ASSERT_TRUE(Between(Size("", Key(7)), 540000, 541000));
      ASSERT_TRUE(Between(Size("", Key(8)), 550000, 560000));

      ASSERT_TRUE(Between(Size(Key(3), Key(5)), 110000, 111000));

      dbfull()->TEST_CompactRange(0, nullptr, nullptr);
    }
    // ApproximateOffsetOf() is not yet implemented in plain table format.
  } while (ChangeOptions(kSkipPlainTable));
}

TEST(DBTest, IteratorPinsRef) {
  do {
    Put("foo", "hello");

    // Get iterator that will yield the current contents of the DB.
    Iterator* iter = db_->NewIterator(ReadOptions());

    // Write to force compactions
    Put("foo", "newvalue1");
    for (int i = 0; i < 100; i++) {
      ASSERT_OK(Put(Key(i), Key(i) + std::string(100000, 'v'))); // 100K values
    }
    Put("foo", "newvalue2");

    iter->SeekToFirst();
    ASSERT_TRUE(iter->Valid());
    ASSERT_EQ("foo", iter->key().ToString());
    ASSERT_EQ("hello", iter->value().ToString());
    iter->Next();
    ASSERT_TRUE(!iter->Valid());
    delete iter;
  } while (ChangeCompactOptions());
}

TEST(DBTest, Snapshot) {
  do {
    Put("foo", "v1");
    const Snapshot* s1 = db_->GetSnapshot();
    Put("foo", "v2");
    const Snapshot* s2 = db_->GetSnapshot();
    Put("foo", "v3");
    const Snapshot* s3 = db_->GetSnapshot();

    Put("foo", "v4");
    ASSERT_EQ("v1", Get("foo", s1));
    ASSERT_EQ("v2", Get("foo", s2));
    ASSERT_EQ("v3", Get("foo", s3));
    ASSERT_EQ("v4", Get("foo"));

    db_->ReleaseSnapshot(s3);
    ASSERT_EQ("v1", Get("foo", s1));
    ASSERT_EQ("v2", Get("foo", s2));
    ASSERT_EQ("v4", Get("foo"));

    db_->ReleaseSnapshot(s1);
    ASSERT_EQ("v2", Get("foo", s2));
    ASSERT_EQ("v4", Get("foo"));

    db_->ReleaseSnapshot(s2);
    ASSERT_EQ("v4", Get("foo"));
  } while (ChangeOptions());
}

TEST(DBTest, HiddenValuesAreRemoved) {
  do {
    Random rnd(301);
    FillLevels("a", "z");

    std::string big = RandomString(&rnd, 50000);
    Put("foo", big);
    Put("pastfoo", "v");
    const Snapshot* snapshot = db_->GetSnapshot();
    Put("foo", "tiny");
    Put("pastfoo2", "v2");        // Advance sequence number one more

    ASSERT_OK(dbfull()->TEST_FlushMemTable());
    ASSERT_GT(NumTableFilesAtLevel(0), 0);

    ASSERT_EQ(big, Get("foo", snapshot));
    ASSERT_TRUE(Between(Size("", "pastfoo"), 50000, 60000));
    db_->ReleaseSnapshot(snapshot);
    ASSERT_EQ(AllEntriesFor("foo"), "[ tiny, " + big + " ]");
    Slice x("x");
    dbfull()->TEST_CompactRange(0, nullptr, &x);
    ASSERT_EQ(AllEntriesFor("foo"), "[ tiny ]");
    ASSERT_EQ(NumTableFilesAtLevel(0), 0);
    ASSERT_GE(NumTableFilesAtLevel(1), 1);
    dbfull()->TEST_CompactRange(1, nullptr, &x);
    ASSERT_EQ(AllEntriesFor("foo"), "[ tiny ]");

    ASSERT_TRUE(Between(Size("", "pastfoo"), 0, 1000));
    // ApproximateOffsetOf() is not yet implemented in plain table format,
    // which is used by Size().
  } while (ChangeOptions(kSkipUniversalCompaction | kSkipPlainTable));
}

TEST(DBTest, CompactBetweenSnapshots) {
  do {
    Random rnd(301);
    FillLevels("a", "z");

    Put("foo", "first");
    const Snapshot* snapshot1 = db_->GetSnapshot();
    Put("foo", "second");
    Put("foo", "third");
    Put("foo", "fourth");
    const Snapshot* snapshot2 = db_->GetSnapshot();
    Put("foo", "fifth");
    Put("foo", "sixth");

    // All entries (including duplicates) exist
    // before any compaction is triggered.
    ASSERT_OK(dbfull()->TEST_FlushMemTable());
    ASSERT_EQ("sixth", Get("foo"));
    ASSERT_EQ("fourth", Get("foo", snapshot2));
    ASSERT_EQ("first", Get("foo", snapshot1));
    ASSERT_EQ(AllEntriesFor("foo"),
              "[ sixth, fifth, fourth, third, second, first ]");

    // After a compaction, "second", "third" and "fifth" should
    // be removed
    FillLevels("a", "z");
    dbfull()->CompactRange(nullptr, nullptr);
    ASSERT_EQ("sixth", Get("foo"));
    ASSERT_EQ("fourth", Get("foo", snapshot2));
    ASSERT_EQ("first", Get("foo", snapshot1));
    ASSERT_EQ(AllEntriesFor("foo"), "[ sixth, fourth, first ]");

    // after we release the snapshot1, only two values left
    db_->ReleaseSnapshot(snapshot1);
    FillLevels("a", "z");
    dbfull()->CompactRange(nullptr, nullptr);

    // We have only one valid snapshot snapshot2. Since snapshot1 is
    // not valid anymore, "first" should be removed by a compaction.
    ASSERT_EQ("sixth", Get("foo"));
    ASSERT_EQ("fourth", Get("foo", snapshot2));
    ASSERT_EQ(AllEntriesFor("foo"), "[ sixth, fourth ]");

    // after we release the snapshot2, only one value should be left
    db_->ReleaseSnapshot(snapshot2);
    FillLevels("a", "z");
    dbfull()->CompactRange(nullptr, nullptr);
    ASSERT_EQ("sixth", Get("foo"));
    ASSERT_EQ(AllEntriesFor("foo"), "[ sixth ]");

  } while (ChangeOptions());
}

TEST(DBTest, DeletionMarkers1) {
  Put("foo", "v1");
  ASSERT_OK(dbfull()->TEST_FlushMemTable());
  const int last = dbfull()->MaxMemCompactionLevel();
  ASSERT_EQ(NumTableFilesAtLevel(last), 1);   // foo => v1 is now in last level

  // Place a table at level last-1 to prevent merging with preceding mutation
  Put("a", "begin");
  Put("z", "end");
  dbfull()->TEST_FlushMemTable();
  ASSERT_EQ(NumTableFilesAtLevel(last), 1);
  ASSERT_EQ(NumTableFilesAtLevel(last-1), 1);

  Delete("foo");
  Put("foo", "v2");
  ASSERT_EQ(AllEntriesFor("foo"), "[ v2, DEL, v1 ]");
  ASSERT_OK(dbfull()->TEST_FlushMemTable());  // Moves to level last-2
  if (CurrentOptions().purge_redundant_kvs_while_flush) {
    ASSERT_EQ(AllEntriesFor("foo"), "[ v2, v1 ]");
  } else {
    ASSERT_EQ(AllEntriesFor("foo"), "[ v2, DEL, v1 ]");
  }
  Slice z("z");
  dbfull()->TEST_CompactRange(last-2, nullptr, &z);
  // DEL eliminated, but v1 remains because we aren't compacting that level
  // (DEL can be eliminated because v2 hides v1).
  ASSERT_EQ(AllEntriesFor("foo"), "[ v2, v1 ]");
  dbfull()->TEST_CompactRange(last-1, nullptr, nullptr);
  // Merging last-1 w/ last, so we are the base level for "foo", so
  // DEL is removed.  (as is v1).
  ASSERT_EQ(AllEntriesFor("foo"), "[ v2 ]");
}

TEST(DBTest, DeletionMarkers2) {
  Put("foo", "v1");
  ASSERT_OK(dbfull()->TEST_FlushMemTable());
  const int last = dbfull()->MaxMemCompactionLevel();
  ASSERT_EQ(NumTableFilesAtLevel(last), 1);   // foo => v1 is now in last level

  // Place a table at level last-1 to prevent merging with preceding mutation
  Put("a", "begin");
  Put("z", "end");
  dbfull()->TEST_FlushMemTable();
  ASSERT_EQ(NumTableFilesAtLevel(last), 1);
  ASSERT_EQ(NumTableFilesAtLevel(last-1), 1);

  Delete("foo");
  ASSERT_EQ(AllEntriesFor("foo"), "[ DEL, v1 ]");
  ASSERT_OK(dbfull()->TEST_FlushMemTable());  // Moves to level last-2
  ASSERT_EQ(AllEntriesFor("foo"), "[ DEL, v1 ]");
  dbfull()->TEST_CompactRange(last-2, nullptr, nullptr);
  // DEL kept: "last" file overlaps
  ASSERT_EQ(AllEntriesFor("foo"), "[ DEL, v1 ]");
  dbfull()->TEST_CompactRange(last-1, nullptr, nullptr);
  // Merging last-1 w/ last, so we are the base level for "foo", so
  // DEL is removed.  (as is v1).
  ASSERT_EQ(AllEntriesFor("foo"), "[ ]");
}

TEST(DBTest, OverlapInLevel0) {
  do {
    int tmp = dbfull()->MaxMemCompactionLevel();
    ASSERT_EQ(tmp, 2) << "Fix test to match config";

    //Fill levels 1 and 2 to disable the pushing of new memtables to levels > 0.
    ASSERT_OK(Put("100", "v100"));
    ASSERT_OK(Put("999", "v999"));
    dbfull()->TEST_FlushMemTable();
    ASSERT_OK(Delete("100"));
    ASSERT_OK(Delete("999"));
    dbfull()->TEST_FlushMemTable();
    ASSERT_EQ("0,1,1", FilesPerLevel());

    // Make files spanning the following ranges in level-0:
    //  files[0]  200 .. 900
    //  files[1]  300 .. 500
    // Note that files are sorted by smallest key.
    ASSERT_OK(Put("300", "v300"));
    ASSERT_OK(Put("500", "v500"));
    dbfull()->TEST_FlushMemTable();
    ASSERT_OK(Put("200", "v200"));
    ASSERT_OK(Put("600", "v600"));
    ASSERT_OK(Put("900", "v900"));
    dbfull()->TEST_FlushMemTable();
    ASSERT_EQ("2,1,1", FilesPerLevel());

    // Compact away the placeholder files we created initially
    dbfull()->TEST_CompactRange(1, nullptr, nullptr);
    dbfull()->TEST_CompactRange(2, nullptr, nullptr);
    ASSERT_EQ("2", FilesPerLevel());

    // Do a memtable compaction.  Before bug-fix, the compaction would
    // not detect the overlap with level-0 files and would incorrectly place
    // the deletion in a deeper level.
    ASSERT_OK(Delete("600"));
    dbfull()->TEST_FlushMemTable();
    ASSERT_EQ("3", FilesPerLevel());
    ASSERT_EQ("NOT_FOUND", Get("600"));
  } while (ChangeOptions(kSkipUniversalCompaction));
}

TEST(DBTest, L0_CompactionBug_Issue44_a) {
  do {
    Reopen();
    ASSERT_OK(Put("b", "v"));
    Reopen();
    ASSERT_OK(Delete("b"));
    ASSERT_OK(Delete("a"));
    Reopen();
    ASSERT_OK(Delete("a"));
    Reopen();
    ASSERT_OK(Put("a", "v"));
    Reopen();
    Reopen();
    ASSERT_EQ("(a->v)", Contents());
    env_->SleepForMicroseconds(1000000);  // Wait for compaction to finish
    ASSERT_EQ("(a->v)", Contents());
  } while (ChangeCompactOptions());
}

TEST(DBTest, L0_CompactionBug_Issue44_b) {
  do {
    Reopen();
    Put("","");
    Reopen();
    Delete("e");
    Put("","");
    Reopen();
    Put("c", "cv");
    Reopen();
    Put("","");
    Reopen();
    Put("","");
    env_->SleepForMicroseconds(1000000);  // Wait for compaction to finish
    Reopen();
    Put("d","dv");
    Reopen();
    Put("","");
    Reopen();
    Delete("d");
    Delete("b");
    Reopen();
    ASSERT_EQ("(->)(c->cv)", Contents());
    env_->SleepForMicroseconds(1000000);  // Wait for compaction to finish
    ASSERT_EQ("(->)(c->cv)", Contents());
  } while (ChangeCompactOptions());
}

TEST(DBTest, ComparatorCheck) {
  class NewComparator : public Comparator {
   public:
    virtual const char* Name() const { return "rocksdb.NewComparator"; }
    virtual int Compare(const Slice& a, const Slice& b) const {
      return BytewiseComparator()->Compare(a, b);
    }
    virtual void FindShortestSeparator(std::string* s, const Slice& l) const {
      BytewiseComparator()->FindShortestSeparator(s, l);
    }
    virtual void FindShortSuccessor(std::string* key) const {
      BytewiseComparator()->FindShortSuccessor(key);
    }
  };
  Options new_options;
  NewComparator cmp;
  do {
    new_options = CurrentOptions();
    new_options.comparator = &cmp;
    Status s = TryReopen(&new_options);
    ASSERT_TRUE(!s.ok());
    ASSERT_TRUE(s.ToString().find("comparator") != std::string::npos)
        << s.ToString();
  } while (ChangeCompactOptions(&new_options));
}

TEST(DBTest, CustomComparator) {
  class NumberComparator : public Comparator {
   public:
    virtual const char* Name() const { return "test.NumberComparator"; }
    virtual int Compare(const Slice& a, const Slice& b) const {
      return ToNumber(a) - ToNumber(b);
    }
    virtual void FindShortestSeparator(std::string* s, const Slice& l) const {
      ToNumber(*s);     // Check format
      ToNumber(l);      // Check format
    }
    virtual void FindShortSuccessor(std::string* key) const {
      ToNumber(*key);   // Check format
    }
   private:
    static int ToNumber(const Slice& x) {
      // Check that there are no extra characters.
      ASSERT_TRUE(x.size() >= 2 && x[0] == '[' && x[x.size()-1] == ']')
          << EscapeString(x);
      int val;
      char ignored;
      ASSERT_TRUE(sscanf(x.ToString().c_str(), "[%i]%c", &val, &ignored) == 1)
          << EscapeString(x);
      return val;
    }
  };
  Options new_options;
  NumberComparator cmp;
  do {
    new_options = CurrentOptions();
    new_options.create_if_missing = true;
    new_options.comparator = &cmp;
    new_options.filter_policy = nullptr;     // Cannot use bloom filters
    new_options.write_buffer_size = 1000;  // Compact more often
    DestroyAndReopen(&new_options);
    ASSERT_OK(Put("[10]", "ten"));
    ASSERT_OK(Put("[0x14]", "twenty"));
    for (int i = 0; i < 2; i++) {
      ASSERT_EQ("ten", Get("[10]"));
      ASSERT_EQ("ten", Get("[0xa]"));
      ASSERT_EQ("twenty", Get("[20]"));
      ASSERT_EQ("twenty", Get("[0x14]"));
      ASSERT_EQ("NOT_FOUND", Get("[15]"));
      ASSERT_EQ("NOT_FOUND", Get("[0xf]"));
      Compact("[0]", "[9999]");
    }

    for (int run = 0; run < 2; run++) {
      for (int i = 0; i < 1000; i++) {
        char buf[100];
        snprintf(buf, sizeof(buf), "[%d]", i*10);
        ASSERT_OK(Put(buf, buf));
      }
      Compact("[0]", "[1000000]");
    }
  } while (ChangeCompactOptions(&new_options));
}

TEST(DBTest, ManualCompaction) {
  ASSERT_EQ(dbfull()->MaxMemCompactionLevel(), 2)
      << "Need to update this test to match kMaxMemCompactLevel";

  // iter - 0 with 7 levels
  // iter - 1 with 3 levels
  for (int iter = 0; iter < 2; ++iter) {
    MakeTables(3, "p", "q");
    ASSERT_EQ("1,1,1", FilesPerLevel());

    // Compaction range falls before files
    Compact("", "c");
    ASSERT_EQ("1,1,1", FilesPerLevel());

    // Compaction range falls after files
    Compact("r", "z");
    ASSERT_EQ("1,1,1", FilesPerLevel());

    // Compaction range overlaps files
    Compact("p1", "p9");
    ASSERT_EQ("0,0,1", FilesPerLevel());

    // Populate a different range
    MakeTables(3, "c", "e");
    ASSERT_EQ("1,1,2", FilesPerLevel());

    // Compact just the new range
    Compact("b", "f");
    ASSERT_EQ("0,0,2", FilesPerLevel());

    // Compact all
    MakeTables(1, "a", "z");
    ASSERT_EQ("0,1,2", FilesPerLevel());
    db_->CompactRange(nullptr, nullptr);
    ASSERT_EQ("0,0,1", FilesPerLevel());

    if (iter == 0) {
      Options options = CurrentOptions();
      options.num_levels = 3;
      options.create_if_missing = true;
      DestroyAndReopen(&options);
    }
  }

}

TEST(DBTest, DBOpen_Options) {
  std::string dbname = test::TmpDir() + "/db_options_test";
  ASSERT_OK(DestroyDB(dbname, Options()));

  // Does not exist, and create_if_missing == false: error
  DB* db = nullptr;
  Options opts;
  opts.create_if_missing = false;
  Status s = DB::Open(opts, dbname, &db);
  ASSERT_TRUE(strstr(s.ToString().c_str(), "does not exist") != nullptr);
  ASSERT_TRUE(db == nullptr);

  // Does not exist, and create_if_missing == true: OK
  opts.create_if_missing = true;
  s = DB::Open(opts, dbname, &db);
  ASSERT_OK(s);
  ASSERT_TRUE(db != nullptr);

  delete db;
  db = nullptr;

  // Does exist, and error_if_exists == true: error
  opts.create_if_missing = false;
  opts.error_if_exists = true;
  s = DB::Open(opts, dbname, &db);
  ASSERT_TRUE(strstr(s.ToString().c_str(), "exists") != nullptr);
  ASSERT_TRUE(db == nullptr);

  // Does exist, and error_if_exists == false: OK
  opts.create_if_missing = true;
  opts.error_if_exists = false;
  s = DB::Open(opts, dbname, &db);
  ASSERT_OK(s);
  ASSERT_TRUE(db != nullptr);

  delete db;
  db = nullptr;
}

TEST(DBTest, DBOpen_Change_NumLevels) {
  std::string dbname = test::TmpDir() + "/db_change_num_levels";
  ASSERT_OK(DestroyDB(dbname, Options()));
  Options opts;
  Status s;
  DB* db = nullptr;
  opts.create_if_missing = true;
  s = DB::Open(opts, dbname, &db);
  ASSERT_OK(s);
  ASSERT_TRUE(db != nullptr);
  db->Put(WriteOptions(), "a", "123");
  db->Put(WriteOptions(), "b", "234");
  db->CompactRange(nullptr, nullptr);
  delete db;
  db = nullptr;

  opts.create_if_missing = false;
  opts.num_levels = 2;
  s = DB::Open(opts, dbname, &db);
  ASSERT_TRUE(strstr(s.ToString().c_str(), "Invalid argument") != nullptr);
  ASSERT_TRUE(db == nullptr);
}

TEST(DBTest, DestroyDBMetaDatabase) {
  std::string dbname = test::TmpDir() + "/db_meta";
  std::string metadbname = MetaDatabaseName(dbname, 0);
  std::string metametadbname = MetaDatabaseName(metadbname, 0);

  // Destroy previous versions if they exist. Using the long way.
  ASSERT_OK(DestroyDB(metametadbname, Options()));
  ASSERT_OK(DestroyDB(metadbname, Options()));
  ASSERT_OK(DestroyDB(dbname, Options()));

  // Setup databases
  Options opts;
  opts.create_if_missing = true;
  DB* db = nullptr;
  ASSERT_OK(DB::Open(opts, dbname, &db));
  delete db;
  db = nullptr;
  ASSERT_OK(DB::Open(opts, metadbname, &db));
  delete db;
  db = nullptr;
  ASSERT_OK(DB::Open(opts, metametadbname, &db));
  delete db;
  db = nullptr;

  // Delete databases
  ASSERT_OK(DestroyDB(dbname, Options()));

  // Check if deletion worked.
  opts.create_if_missing = false;
  ASSERT_TRUE(!(DB::Open(opts, dbname, &db)).ok());
  ASSERT_TRUE(!(DB::Open(opts, metadbname, &db)).ok());
  ASSERT_TRUE(!(DB::Open(opts, metametadbname, &db)).ok());
}

// Check that number of files does not grow when we are out of space
TEST(DBTest, NoSpace) {
  do {
    Options options = CurrentOptions();
    options.env = env_;
    Reopen(&options);

    ASSERT_OK(Put("foo", "v1"));
    ASSERT_EQ("v1", Get("foo"));
    Compact("a", "z");
    const int num_files = CountFiles();
    env_->no_space_.Release_Store(env_);   // Force out-of-space errors
    env_->sleep_counter_.Reset();
    for (int i = 0; i < 5; i++) {
      for (int level = 0; level < dbfull()->NumberLevels()-1; level++) {
        dbfull()->TEST_CompactRange(level, nullptr, nullptr);
      }
    }
    env_->no_space_.Release_Store(nullptr);
    ASSERT_LT(CountFiles(), num_files + 3);

    // Check that compaction attempts slept after errors
    ASSERT_GE(env_->sleep_counter_.Read(), 5);
  } while (ChangeCompactOptions());
}

TEST(DBTest, NonWritableFileSystem) {
  do {
    Options options = CurrentOptions();
    options.write_buffer_size = 1000;
    options.env = env_;
    Reopen(&options);
    ASSERT_OK(Put("foo", "v1"));
    env_->non_writable_.Release_Store(env_); // Force errors for new files
    std::string big(100000, 'x');
    int errors = 0;
    for (int i = 0; i < 20; i++) {
      if (!Put("foo", big).ok()) {
        errors++;
        env_->SleepForMicroseconds(100000);
      }
    }
    ASSERT_GT(errors, 0);
    env_->non_writable_.Release_Store(nullptr);
  } while (ChangeCompactOptions());
}

TEST(DBTest, ManifestWriteError) {
  // Test for the following problem:
  // (a) Compaction produces file F
  // (b) Log record containing F is written to MANIFEST file, but Sync() fails
  // (c) GC deletes F
  // (d) After reopening DB, reads fail since deleted F is named in log record

  // We iterate twice.  In the second iteration, everything is the
  // same except the log record never makes it to the MANIFEST file.
  for (int iter = 0; iter < 2; iter++) {
    port::AtomicPointer* error_type = (iter == 0)
        ? &env_->manifest_sync_error_
        : &env_->manifest_write_error_;

    // Insert foo=>bar mapping
    Options options = CurrentOptions();
    options.env = env_;
    options.create_if_missing = true;
    options.error_if_exists = false;
    DestroyAndReopen(&options);
    ASSERT_OK(Put("foo", "bar"));
    ASSERT_EQ("bar", Get("foo"));

    // Memtable compaction (will succeed)
    dbfull()->TEST_FlushMemTable();
    ASSERT_EQ("bar", Get("foo"));
    const int last = dbfull()->MaxMemCompactionLevel();
    ASSERT_EQ(NumTableFilesAtLevel(last), 1);   // foo=>bar is now in last level

    // Merging compaction (will fail)
    error_type->Release_Store(env_);
    dbfull()->TEST_CompactRange(last, nullptr, nullptr);  // Should fail
    ASSERT_EQ("bar", Get("foo"));

    // Recovery: should not lose data
    error_type->Release_Store(nullptr);
    Reopen(&options);
    ASSERT_EQ("bar", Get("foo"));
  }
}

TEST(DBTest, PutFailsParanoid) {
  // Test the following:
  // (a) A random put fails in paranoid mode (simulate by sync fail)
  // (b) All other puts have to fail, even if writes would succeed
  // (c) All of that should happen ONLY if paranoid_checks = true

  Options options = CurrentOptions();
  options.env = env_;
  options.create_if_missing = true;
  options.error_if_exists = false;
  options.paranoid_checks = true;
  DestroyAndReopen(&options);
  Status s;

  ASSERT_OK(Put("foo", "bar"));
  ASSERT_OK(Put("foo1", "bar1"));
  // simulate error
  env_->log_write_error_.Release_Store(env_);
  s = Put("foo2", "bar2");
  ASSERT_TRUE(!s.ok());
  env_->log_write_error_.Release_Store(nullptr);
  s = Put("foo3", "bar3");
  // the next put should fail, too
  ASSERT_TRUE(!s.ok());
  // but we're still able to read
  ASSERT_EQ("bar", Get("foo"));

  // do the same thing with paranoid checks off
  options.paranoid_checks = false;
  DestroyAndReopen(&options);

  ASSERT_OK(Put("foo", "bar"));
  ASSERT_OK(Put("foo1", "bar1"));
  // simulate error
  env_->log_write_error_.Release_Store(env_);
  s = Put("foo2", "bar2");
  ASSERT_TRUE(!s.ok());
  env_->log_write_error_.Release_Store(nullptr);
  s = Put("foo3", "bar3");
  // the next put should NOT fail
  ASSERT_TRUE(s.ok());
}

TEST(DBTest, FilesDeletedAfterCompaction) {
  do {
    ASSERT_OK(Put("foo", "v2"));
    Compact("a", "z");
    const int num_files = CountLiveFiles();
    for (int i = 0; i < 10; i++) {
      ASSERT_OK(Put("foo", "v2"));
      Compact("a", "z");
    }
    ASSERT_EQ(CountLiveFiles(), num_files);
  } while (ChangeCompactOptions());
}

TEST(DBTest, BloomFilter) {
  do {
    env_->count_random_reads_ = true;
    Options options = CurrentOptions();
    options.env = env_;
    options.no_block_cache = true;
    options.filter_policy = NewBloomFilterPolicy(10);
    Reopen(&options);

    // Populate multiple layers
    const int N = 10000;
    for (int i = 0; i < N; i++) {
      ASSERT_OK(Put(Key(i), Key(i)));
    }
    Compact("a", "z");
    for (int i = 0; i < N; i += 100) {
      ASSERT_OK(Put(Key(i), Key(i)));
    }
    dbfull()->TEST_FlushMemTable();

    // Prevent auto compactions triggered by seeks
    env_->delay_sstable_sync_.Release_Store(env_);

    // Lookup present keys.  Should rarely read from small sstable.
    env_->random_read_counter_.Reset();
    for (int i = 0; i < N; i++) {
      ASSERT_EQ(Key(i), Get(Key(i)));
    }
    int reads = env_->random_read_counter_.Read();
    fprintf(stderr, "%d present => %d reads\n", N, reads);
    ASSERT_GE(reads, N);
    ASSERT_LE(reads, N + 2*N/100);

    // Lookup present keys.  Should rarely read from either sstable.
    env_->random_read_counter_.Reset();
    for (int i = 0; i < N; i++) {
      ASSERT_EQ("NOT_FOUND", Get(Key(i) + ".missing"));
    }
    reads = env_->random_read_counter_.Read();
    fprintf(stderr, "%d missing => %d reads\n", N, reads);
    ASSERT_LE(reads, 3*N/100);

    env_->delay_sstable_sync_.Release_Store(nullptr);
    Close();
    delete options.filter_policy;
  } while (ChangeCompactOptions());
}

TEST(DBTest, SnapshotFiles) {
  do {
    Options options = CurrentOptions();
    options.write_buffer_size = 100000000;        // Large write buffer
    Reopen(&options);

    Random rnd(301);

    // Write 8MB (80 values, each 100K)
    ASSERT_EQ(NumTableFilesAtLevel(0), 0);
    std::vector<std::string> values;
    for (int i = 0; i < 80; i++) {
      values.push_back(RandomString(&rnd, 100000));
      ASSERT_OK(Put(Key(i), values[i]));
    }

    // assert that nothing makes it to disk yet.
    ASSERT_EQ(NumTableFilesAtLevel(0), 0);

    // get a file snapshot
    uint64_t manifest_number = 0;
    uint64_t manifest_size = 0;
    std::vector<std::string> files;
    dbfull()->DisableFileDeletions();
    dbfull()->GetLiveFiles(files, &manifest_size);

    // CURRENT, MANIFEST, *.sst files
    ASSERT_EQ(files.size(), 3U);

    uint64_t number = 0;
    FileType type;

    // copy these files to a new snapshot directory
    std::string snapdir = dbname_ + ".snapdir/";
    std::string mkdir = "mkdir -p " + snapdir;
    ASSERT_EQ(system(mkdir.c_str()), 0);

    for (unsigned int i = 0; i < files.size(); i++) {
      // our clients require that GetLiveFiles returns
      // files with "/" as first character!
      ASSERT_EQ(files[i][0], '/');
      std::string src = dbname_ + files[i];
      std::string dest = snapdir + files[i];

      uint64_t size;
      ASSERT_OK(env_->GetFileSize(src, &size));

      // record the number and the size of the
      // latest manifest file
      if (ParseFileName(files[i].substr(1), &number, &type)) {
        if (type == kDescriptorFile) {
          if (number > manifest_number) {
            manifest_number = number;
            ASSERT_GE(size, manifest_size);
            size = manifest_size; // copy only valid MANIFEST data
          }
        }
      }
      CopyFile(src, dest, size);
    }

    // release file snapshot
    dbfull()->DisableFileDeletions();

    // overwrite one key, this key should not appear in the snapshot
    std::vector<std::string> extras;
    for (unsigned int i = 0; i < 1; i++) {
      extras.push_back(RandomString(&rnd, 100000));
      ASSERT_OK(Put(Key(i), extras[i]));
    }

    // verify that data in the snapshot are correct
    Options opts;
    DB* snapdb;
    opts.create_if_missing = false;
    Status stat = DB::Open(opts, snapdir, &snapdb);
    ASSERT_OK(stat);

    ReadOptions roptions;
    std::string val;
    for (unsigned int i = 0; i < 80; i++) {
      stat = snapdb->Get(roptions, Key(i), &val);
      ASSERT_EQ(values[i].compare(val), 0);
    }
    delete snapdb;

    // look at the new live files after we added an 'extra' key
    // and after we took the first snapshot.
    uint64_t new_manifest_number = 0;
    uint64_t new_manifest_size = 0;
    std::vector<std::string> newfiles;
    dbfull()->DisableFileDeletions();
    dbfull()->GetLiveFiles(newfiles, &new_manifest_size);

    // find the new manifest file. assert that this manifest file is
    // the same one as in the previous snapshot. But its size should be
    // larger because we added an extra key after taking the
    // previous shapshot.
    for (unsigned int i = 0; i < newfiles.size(); i++) {
      std::string src = dbname_ + "/" + newfiles[i];
      // record the lognumber and the size of the
      // latest manifest file
      if (ParseFileName(newfiles[i].substr(1), &number, &type)) {
        if (type == kDescriptorFile) {
          if (number > new_manifest_number) {
            uint64_t size;
            new_manifest_number = number;
            ASSERT_OK(env_->GetFileSize(src, &size));
            ASSERT_GE(size, new_manifest_size);
          }
        }
      }
    }
    ASSERT_EQ(manifest_number, new_manifest_number);
    ASSERT_GT(new_manifest_size, manifest_size);

    // release file snapshot
    dbfull()->DisableFileDeletions();
  } while (ChangeCompactOptions());
}

TEST(DBTest, CompactOnFlush) {
  do {
    Options options = CurrentOptions();
    options.purge_redundant_kvs_while_flush = true;
    options.disable_auto_compactions = true;
    Reopen(&options);

    Put("foo", "v1");
    ASSERT_OK(dbfull()->TEST_FlushMemTable());
    ASSERT_EQ(AllEntriesFor("foo"), "[ v1 ]");

    // Write two new keys
    Put("a", "begin");
    Put("z", "end");
    dbfull()->TEST_FlushMemTable();

    // Case1: Delete followed by a put
    Delete("foo");
    Put("foo", "v2");
    ASSERT_EQ(AllEntriesFor("foo"), "[ v2, DEL, v1 ]");

    // After the current memtable is flushed, the DEL should
    // have been removed
    ASSERT_OK(dbfull()->TEST_FlushMemTable());
    ASSERT_EQ(AllEntriesFor("foo"), "[ v2, v1 ]");

    dbfull()->CompactRange(nullptr, nullptr);
    ASSERT_EQ(AllEntriesFor("foo"), "[ v2 ]");

    // Case 2: Delete followed by another delete
    Delete("foo");
    Delete("foo");
    ASSERT_EQ(AllEntriesFor("foo"), "[ DEL, DEL, v2 ]");
    ASSERT_OK(dbfull()->TEST_FlushMemTable());
    ASSERT_EQ(AllEntriesFor("foo"), "[ DEL, v2 ]");
    dbfull()->CompactRange(nullptr, nullptr);
    ASSERT_EQ(AllEntriesFor("foo"), "[ ]");

    // Case 3: Put followed by a delete
    Put("foo", "v3");
    Delete("foo");
    ASSERT_EQ(AllEntriesFor("foo"), "[ DEL, v3 ]");
    ASSERT_OK(dbfull()->TEST_FlushMemTable());
    ASSERT_EQ(AllEntriesFor("foo"), "[ DEL ]");
    dbfull()->CompactRange(nullptr, nullptr);
    ASSERT_EQ(AllEntriesFor("foo"), "[ ]");

    // Case 4: Put followed by another Put
    Put("foo", "v4");
    Put("foo", "v5");
    ASSERT_EQ(AllEntriesFor("foo"), "[ v5, v4 ]");
    ASSERT_OK(dbfull()->TEST_FlushMemTable());
    ASSERT_EQ(AllEntriesFor("foo"), "[ v5 ]");
    dbfull()->CompactRange(nullptr, nullptr);
    ASSERT_EQ(AllEntriesFor("foo"), "[ v5 ]");

    // clear database
    Delete("foo");
    dbfull()->CompactRange(nullptr, nullptr);
    ASSERT_EQ(AllEntriesFor("foo"), "[ ]");

    // Case 5: Put followed by snapshot followed by another Put
    // Both puts should remain.
    Put("foo", "v6");
    const Snapshot* snapshot = db_->GetSnapshot();
    Put("foo", "v7");
    ASSERT_OK(dbfull()->TEST_FlushMemTable());
    ASSERT_EQ(AllEntriesFor("foo"), "[ v7, v6 ]");
    db_->ReleaseSnapshot(snapshot);

    // clear database
    Delete("foo");
    dbfull()->CompactRange(nullptr, nullptr);
    ASSERT_EQ(AllEntriesFor("foo"), "[ ]");

    // Case 5: snapshot followed by a put followed by another Put
    // Only the last put should remain.
    const Snapshot* snapshot1 = db_->GetSnapshot();
    Put("foo", "v8");
    Put("foo", "v9");
    ASSERT_OK(dbfull()->TEST_FlushMemTable());
    ASSERT_EQ(AllEntriesFor("foo"), "[ v9 ]");
    db_->ReleaseSnapshot(snapshot1);
  } while (ChangeCompactOptions());
}

std::vector<std::uint64_t> ListLogFiles(Env* env, const std::string& path) {
  std::vector<std::string> files;
  std::vector<uint64_t> log_files;
  env->GetChildren(path, &files);
  uint64_t number;
  FileType type;
  for (size_t i = 0; i < files.size(); ++i) {
    if (ParseFileName(files[i], &number, &type)) {
      if (type == kLogFile) {
        log_files.push_back(number);
      }
    }
  }
  return std::move(log_files);
}

TEST(DBTest, WALArchivalTtl) {
  do {
    Options options = CurrentOptions();
    options.create_if_missing = true;
    options.WAL_ttl_seconds = 1000;
    DestroyAndReopen(&options);

    //  TEST : Create DB with a ttl and no size limit.
    //  Put some keys. Count the log files present in the DB just after insert.
    //  Re-open db. Causes deletion/archival to take place.
    //  Assert that the files moved under "/archive".
    //  Reopen db with small ttl.
    //  Assert that archive was removed.

    std::string archiveDir = ArchivalDirectory(dbname_);

    for (int i = 0; i < 10; ++i) {
      for (int j = 0; j < 10; ++j) {
        ASSERT_OK(Put(Key(10 * i + j), DummyString(1024)));
      }

      std::vector<uint64_t> log_files = ListLogFiles(env_, dbname_);

      options.create_if_missing = false;
      Reopen(&options);

      std::vector<uint64_t> logs = ListLogFiles(env_, archiveDir);
      std::set<uint64_t> archivedFiles(logs.begin(), logs.end());

      for (auto& log : log_files) {
        ASSERT_TRUE(archivedFiles.find(log) != archivedFiles.end());
      }
    }

    std::vector<uint64_t> log_files = ListLogFiles(env_, archiveDir);
    ASSERT_TRUE(log_files.size() > 0);

    options.WAL_ttl_seconds = 1;
    env_->SleepForMicroseconds(2 * 1000 * 1000);
    Reopen(&options);

    log_files = ListLogFiles(env_, archiveDir);
    ASSERT_TRUE(log_files.empty());
  } while (ChangeCompactOptions());
}

uint64_t GetLogDirSize(std::string dir_path, SpecialEnv* env) {
  uint64_t dir_size = 0;
  std::vector<std::string> files;
  env->GetChildren(dir_path, &files);
  for (auto& f : files) {
    uint64_t number;
    FileType type;
    if (ParseFileName(f, &number, &type) && type == kLogFile) {
      std::string const file_path = dir_path + "/" + f;
      uint64_t file_size;
      env->GetFileSize(file_path, &file_size);
      dir_size += file_size;
    }
  }
  return dir_size;
}

TEST(DBTest, WALArchivalSizeLimit) {
  do {
    Options options = CurrentOptions();
    options.create_if_missing = true;
    options.WAL_ttl_seconds = 0;
    options.WAL_size_limit_MB = 1000;

    // TEST : Create DB with huge size limit and no ttl.
    // Put some keys. Count the archived log files present in the DB
    // just after insert. Assert that there are many enough.
    // Change size limit. Re-open db.
    // Assert that archive is not greater than WAL_size_limit_MB.
    // Set ttl and time_to_check_ to small values. Re-open db.
    // Assert that there are no archived logs left.

    DestroyAndReopen(&options);
    for (int i = 0; i < 128 * 128; ++i) {
      ASSERT_OK(Put(Key(i), DummyString(1024)));
    }
    Reopen(&options);

    std::string archive_dir = ArchivalDirectory(dbname_);
    std::vector<std::uint64_t> log_files = ListLogFiles(env_, archive_dir);
    ASSERT_TRUE(log_files.size() > 2);

    options.WAL_size_limit_MB = 8;
    Reopen(&options);
    dbfull()->TEST_PurgeObsoleteteWAL();

    uint64_t archive_size = GetLogDirSize(archive_dir, env_);
    ASSERT_TRUE(archive_size <= options.WAL_size_limit_MB * 1024 * 1024);

    options.WAL_ttl_seconds = 1;
    dbfull()->TEST_SetDefaultTimeToCheck(1);
    env_->SleepForMicroseconds(2 * 1000 * 1000);
    Reopen(&options);
    dbfull()->TEST_PurgeObsoleteteWAL();

    log_files = ListLogFiles(env_, archive_dir);
    ASSERT_TRUE(log_files.empty());
  } while (ChangeCompactOptions());
}

SequenceNumber ReadRecords(
    std::unique_ptr<TransactionLogIterator>& iter,
    int& count) {
  count = 0;
  SequenceNumber lastSequence = 0;
  BatchResult res;
  while (iter->Valid()) {
    res = iter->GetBatch();
    ASSERT_TRUE(res.sequence > lastSequence);
    ++count;
    lastSequence = res.sequence;
    ASSERT_OK(iter->status());
    iter->Next();
  }
  return res.sequence;
}

void ExpectRecords(
    const int expected_no_records,
    std::unique_ptr<TransactionLogIterator>& iter) {
  int num_records;
  ReadRecords(iter, num_records);
  ASSERT_EQ(num_records, expected_no_records);
}

TEST(DBTest, TransactionLogIterator) {
  do {
    Options options = OptionsForLogIterTest();
    DestroyAndReopen(&options);
    Put("key1", DummyString(1024));
    Put("key2", DummyString(1024));
    Put("key2", DummyString(1024));
    ASSERT_EQ(dbfull()->GetLatestSequenceNumber(), 3U);
    {
      auto iter = OpenTransactionLogIter(0);
      ExpectRecords(3, iter);
    }
    Reopen(&options);
      env_->SleepForMicroseconds(2 * 1000 * 1000);{
      Put("key4", DummyString(1024));
      Put("key5", DummyString(1024));
      Put("key6", DummyString(1024));
    }
    {
      auto iter = OpenTransactionLogIter(0);
      ExpectRecords(6, iter);
    }
  } while (ChangeCompactOptions());
}

TEST(DBTest, TransactionLogIteratorMoveOverZeroFiles) {
  do {
    Options options = OptionsForLogIterTest();
    DestroyAndReopen(&options);
    // Do a plain Reopen.
    Put("key1", DummyString(1024));
    // Two reopens should create a zero record WAL file.
    Reopen(&options);
    Reopen(&options);

    Put("key2", DummyString(1024));

    auto iter = OpenTransactionLogIter(0);
    ExpectRecords(2, iter);
  } while (ChangeCompactOptions());
}

// TODO(kailiu) disable the in non-linux platforms to temporarily solve
// // the unit test failure.
#ifdef OS_LINUX
TEST(DBTest, TransactionLogIteratorStallAtLastRecord) {
  do {
    Options options = OptionsForLogIterTest();
    DestroyAndReopen(&options);
    Put("key1", DummyString(1024));
    auto iter = OpenTransactionLogIter(0);
    ASSERT_OK(iter->status());
    ASSERT_TRUE(iter->Valid());
    iter->Next();
    ASSERT_TRUE(!iter->Valid());
    ASSERT_OK(iter->status());
    Put("key2", DummyString(1024));
    iter->Next();
    ASSERT_OK(iter->status());
    ASSERT_TRUE(iter->Valid());
  } while (ChangeCompactOptions());
}
#endif

TEST(DBTest, TransactionLogIteratorJustEmptyFile) {
  do {
    Options options = OptionsForLogIterTest();
    DestroyAndReopen(&options);
    unique_ptr<TransactionLogIterator> iter;
    Status status = dbfull()->GetUpdatesSince(0, &iter);
    // Check that an empty iterator is returned
    ASSERT_TRUE(!iter->Valid());
  } while (ChangeCompactOptions());
}

TEST(DBTest, TransactionLogIteratorCheckAfterRestart) {
  do {
    Options options = OptionsForLogIterTest();
    DestroyAndReopen(&options);
    Put("key1", DummyString(1024));
    Put("key2", DummyString(1023));
    dbfull()->Flush(FlushOptions());
    Reopen(&options);
    auto iter = OpenTransactionLogIter(0);
    ExpectRecords(2, iter);
  } while (ChangeCompactOptions());
}

TEST(DBTest, TransactionLogIteratorCorruptedLog) {
  do {
    Options options = OptionsForLogIterTest();
    DestroyAndReopen(&options);
    for (int i = 0; i < 1024; i++) {
      Put("key"+std::to_string(i), DummyString(10));
    }
    dbfull()->Flush(FlushOptions());
    // Corrupt this log to create a gap
    rocksdb::VectorLogPtr wal_files;
    ASSERT_OK(dbfull()->GetSortedWalFiles(wal_files));
    const auto logfilePath = dbname_ + "/" + wal_files.front()->PathName();
    ASSERT_EQ(
      0,
      truncate(logfilePath.c_str(), wal_files.front()->SizeFileBytes() / 2));
    // Insert a new entry to a new log file
    Put("key1025", DummyString(10));
    // Try to read from the beginning. Should stop before the gap and read less
    // than 1025 entries
    auto iter = OpenTransactionLogIter(0);
    int count;
    int last_sequence_read = ReadRecords(iter, count);
    ASSERT_LT(last_sequence_read, 1025);
    // Try to read past the gap, should be able to seek to key1025
    auto iter2 = OpenTransactionLogIter(last_sequence_read + 1);
    ExpectRecords(1, iter2);
  } while (ChangeCompactOptions());
}

TEST(DBTest, TransactionLogIteratorBatchOperations) {
  do {
    Options options = OptionsForLogIterTest();
    DestroyAndReopen(&options);
    WriteBatch batch;
    batch.Put("key1", DummyString(1024));
    batch.Put("key2", DummyString(1024));
    batch.Put("key3", DummyString(1024));
    batch.Delete("key2");
    dbfull()->Write(WriteOptions(), &batch);
    dbfull()->Flush(FlushOptions());
    Reopen(&options);
    Put("key4", DummyString(1024));
    auto iter = OpenTransactionLogIter(3);
    ExpectRecords(2, iter);
  } while (ChangeCompactOptions());
}

TEST(DBTest, TransactionLogIteratorBlobs) {
  Options options = OptionsForLogIterTest();
  DestroyAndReopen(&options);
  {
    WriteBatch batch;
    batch.Put("key1", DummyString(1024));
    batch.Put("key2", DummyString(1024));
    batch.PutLogData(Slice("blob1"));
    batch.Put("key3", DummyString(1024));
    batch.PutLogData(Slice("blob2"));
    batch.Delete("key2");
    dbfull()->Write(WriteOptions(), &batch);
    Reopen(&options);
  }

  auto res = OpenTransactionLogIter(0)->GetBatch();
  struct Handler : public WriteBatch::Handler {
    std::string seen;
    virtual void Put(const Slice& key, const Slice& value) {
      seen += "Put(" + key.ToString() + ", " + std::to_string(value.size()) +
        ")";
    }
    virtual void Merge(const Slice& key, const Slice& value) {
      seen += "Merge(" + key.ToString() + ", " + std::to_string(value.size()) +
        ")";
    }
    virtual void LogData(const Slice& blob) {
      seen += "LogData(" + blob.ToString() + ")";
    }
    virtual void Delete(const Slice& key) {
      seen += "Delete(" + key.ToString() + ")";
    }
  } handler;
  res.writeBatchPtr->Iterate(&handler);
  ASSERT_EQ("Put(key1, 1024)"
            "Put(key2, 1024)"
            "LogData(blob1)"
            "Put(key3, 1024)"
            "LogData(blob2)"
            "Delete(key2)", handler.seen);
}

TEST(DBTest, ReadCompaction) {
  std::string value(4096, '4'); // a string of size 4K
  {
    Options options = CurrentOptions();
    options.create_if_missing = true;
    options.max_open_files = 20; // only 10 file in file-cache
    options.target_file_size_base = 512;
    options.write_buffer_size = 64 * 1024;
    options.filter_policy = nullptr;
    options.block_size = 4096;
    options.no_block_cache = true;

    Reopen(&options);

    // Write 8MB (2000 values, each 4K)
    ASSERT_EQ(NumTableFilesAtLevel(0), 0);
    std::vector<std::string> values;
    for (int i = 0; i < 2000; i++) {
      ASSERT_OK(Put(Key(i), value));
    }

    // clear level 0 and 1 if necessary.
    dbfull()->TEST_FlushMemTable();
    dbfull()->TEST_CompactRange(0, nullptr, nullptr);
    dbfull()->TEST_CompactRange(1, nullptr, nullptr);
    ASSERT_EQ(NumTableFilesAtLevel(0), 0);
    ASSERT_EQ(NumTableFilesAtLevel(1), 0);

    // write some new keys into level 0
    for (int i = 0; i < 2000; i = i + 16) {
      ASSERT_OK(Put(Key(i), value));
    }
    dbfull()->Flush(FlushOptions());

    // Wait for any write compaction to finish
    dbfull()->TEST_WaitForCompact();

    // remember number of files in each level
    int l1 = NumTableFilesAtLevel(0);
    int l2 = NumTableFilesAtLevel(1);
    int l3 = NumTableFilesAtLevel(3);
    ASSERT_NE(NumTableFilesAtLevel(0), 0);
    ASSERT_NE(NumTableFilesAtLevel(1), 0);
    ASSERT_NE(NumTableFilesAtLevel(2), 0);

    // read a bunch of times, trigger read compaction
    for (int j = 0; j < 100; j++) {
      for (int i = 0; i < 2000; i++) {
        Get(Key(i));
      }
    }
    // wait for read compaction to finish
    env_->SleepForMicroseconds(1000000);

    // verify that the number of files have decreased
    // in some level, indicating that there was a compaction
    ASSERT_TRUE(NumTableFilesAtLevel(0) < l1 ||
                NumTableFilesAtLevel(1) < l2 ||
                NumTableFilesAtLevel(2) < l3);
  }
}

// Multi-threaded test:
namespace {

static const int kNumThreads = 4;
static const int kTestSeconds = 10;
static const int kNumKeys = 1000;

struct MTState {
  DBTest* test;
  port::AtomicPointer stop;
  port::AtomicPointer counter[kNumThreads];
  port::AtomicPointer thread_done[kNumThreads];
};

struct MTThread {
  MTState* state;
  int id;
};

static void MTThreadBody(void* arg) {
  MTThread* t = reinterpret_cast<MTThread*>(arg);
  int id = t->id;
  DB* db = t->state->test->db_;
  uintptr_t counter = 0;
  fprintf(stderr, "... starting thread %d\n", id);
  Random rnd(1000 + id);
  std::string value;
  char valbuf[1500];
  while (t->state->stop.Acquire_Load() == nullptr) {
    t->state->counter[id].Release_Store(reinterpret_cast<void*>(counter));

    int key = rnd.Uniform(kNumKeys);
    char keybuf[20];
    snprintf(keybuf, sizeof(keybuf), "%016d", key);

    if (rnd.OneIn(2)) {
      // Write values of the form <key, my id, counter>.
      // We add some padding for force compactions.
      snprintf(valbuf, sizeof(valbuf), "%d.%d.%-1000d",
               key, id, static_cast<int>(counter));
      ASSERT_OK(t->state->test->Put(Slice(keybuf), Slice(valbuf)));
    } else {
      // Read a value and verify that it matches the pattern written above.
      Status s = db->Get(ReadOptions(), Slice(keybuf), &value);
      if (s.IsNotFound()) {
        // Key has not yet been written
      } else {
        // Check that the writer thread counter is >= the counter in the value
        ASSERT_OK(s);
        int k, w, c;
        ASSERT_EQ(3, sscanf(value.c_str(), "%d.%d.%d", &k, &w, &c)) << value;
        ASSERT_EQ(k, key);
        ASSERT_GE(w, 0);
        ASSERT_LT(w, kNumThreads);
        ASSERT_LE((unsigned int)c, reinterpret_cast<uintptr_t>(
            t->state->counter[w].Acquire_Load()));
      }
    }
    counter++;
  }
  t->state->thread_done[id].Release_Store(t);
  fprintf(stderr, "... stopping thread %d after %d ops\n", id, int(counter));
}

}  // namespace

TEST(DBTest, MultiThreaded) {
  do {
    // Initialize state
    MTState mt;
    mt.test = this;
    mt.stop.Release_Store(0);
    for (int id = 0; id < kNumThreads; id++) {
      mt.counter[id].Release_Store(0);
      mt.thread_done[id].Release_Store(0);
    }

    // Start threads
    MTThread thread[kNumThreads];
    for (int id = 0; id < kNumThreads; id++) {
      thread[id].state = &mt;
      thread[id].id = id;
      env_->StartThread(MTThreadBody, &thread[id]);
    }

    // Let them run for a while
    env_->SleepForMicroseconds(kTestSeconds * 1000000);

    // Stop the threads and wait for them to finish
    mt.stop.Release_Store(&mt);
    for (int id = 0; id < kNumThreads; id++) {
      while (mt.thread_done[id].Acquire_Load() == nullptr) {
        env_->SleepForMicroseconds(100000);
      }
    }
  } while (ChangeOptions());
}

// Group commit test:
namespace {

static const int kGCNumThreads = 4;
static const int kGCNumKeys = 1000;

struct GCThread {
  DB* db;
  int id;
  std::atomic<bool> done;
};

static void GCThreadBody(void* arg) {
  GCThread* t = reinterpret_cast<GCThread*>(arg);
  int id = t->id;
  DB* db = t->db;
  WriteOptions wo;

  for (int i = 0; i < kGCNumKeys; ++i) {
    std::string kv(std::to_string(i + id * kGCNumKeys));
    ASSERT_OK(db->Put(wo, kv, kv));
  }
  t->done = true;
}

}  // namespace

TEST(DBTest, GroupCommitTest) {
  do {
    // Start threads
    GCThread thread[kGCNumThreads];
    for (int id = 0; id < kGCNumThreads; id++) {
      thread[id].id = id;
      thread[id].db = db_;
      thread[id].done = false;
      env_->StartThread(GCThreadBody, &thread[id]);
    }

    for (int id = 0; id < kGCNumThreads; id++) {
      while (thread[id].done == false) {
        env_->SleepForMicroseconds(100000);
      }
    }

    std::vector<std::string> expected_db;
    for (int i = 0; i < kGCNumThreads * kGCNumKeys; ++i) {
      expected_db.push_back(std::to_string(i));
    }
    sort(expected_db.begin(), expected_db.end());

    Iterator* itr = db_->NewIterator(ReadOptions());
    itr->SeekToFirst();
    for (auto x : expected_db) {
      ASSERT_TRUE(itr->Valid());
      ASSERT_EQ(itr->key().ToString(), x);
      ASSERT_EQ(itr->value().ToString(), x);
      itr->Next();
    }
    ASSERT_TRUE(!itr->Valid());
    delete itr;

  } while (ChangeOptions());
}

namespace {
typedef std::map<std::string, std::string> KVMap;
}

class ModelDB: public DB {
 public:
  class ModelSnapshot : public Snapshot {
   public:
    KVMap map_;
  };

  explicit ModelDB(const Options& options): options_(options) { }
  using DB::Put;
  virtual Status Put(const WriteOptions& o, const ColumnFamilyHandle& cf,
                     const Slice& k, const Slice& v) {
    return DB::Put(o, cf, k, v);
  }
  using DB::Merge;
  virtual Status Merge(const WriteOptions& o, const ColumnFamilyHandle& cf,
                       const Slice& k, const Slice& v) {
    return DB::Merge(o, cf, k, v);
  }
  using DB::Delete;
  virtual Status Delete(const WriteOptions& o, const ColumnFamilyHandle& cf,
                        const Slice& key) {
    return DB::Delete(o, cf, key);
  }
  using DB::Get;
  virtual Status Get(const ReadOptions& options, const ColumnFamilyHandle& cf,
                     const Slice& key, std::string* value) {
    return Status::NotSupported(key);
  }

  using DB::MultiGet;
  virtual std::vector<Status> MultiGet(
      const ReadOptions& options,
      const std::vector<ColumnFamilyHandle>& column_family,
      const std::vector<Slice>& keys, std::vector<std::string>* values) {
    std::vector<Status> s(keys.size(),
                          Status::NotSupported("Not implemented."));
    return s;
  }
  using DB::KeyMayExist;
  virtual bool KeyMayExist(const ReadOptions& options,
                           const ColumnFamilyHandle& column_family,
                           const Slice& key, std::string* value,
                           bool* value_found = nullptr) {
    if (value_found != nullptr) {
      *value_found = false;
    }
    return true; // Not Supported directly
  }
  using DB::NewIterator;
  virtual Iterator* NewIterator(const ReadOptions& options,
                                const ColumnFamilyHandle& column_family) {
    if (options.snapshot == nullptr) {
      KVMap* saved = new KVMap;
      *saved = map_;
      return new ModelIter(saved, true);
    } else {
      const KVMap* snapshot_state =
          &(reinterpret_cast<const ModelSnapshot*>(options.snapshot)->map_);
      return new ModelIter(snapshot_state, false);
    }
  }
  virtual Status NewIterators(
      const ReadOptions& options,
      const std::vector<ColumnFamilyHandle>& column_family,
      std::vector<Iterator*>* iterators) {
    return Status::NotSupported("Not supported yet");
  }
  virtual const Snapshot* GetSnapshot() {
    ModelSnapshot* snapshot = new ModelSnapshot;
    snapshot->map_ = map_;
    return snapshot;
  }

  virtual void ReleaseSnapshot(const Snapshot* snapshot) {
    delete reinterpret_cast<const ModelSnapshot*>(snapshot);
  }
  virtual Status Write(const WriteOptions& options, WriteBatch* batch) {
    class Handler : public WriteBatch::Handler {
     public:
      KVMap* map_;
      virtual void Put(const Slice& key, const Slice& value) {
        (*map_)[key.ToString()] = value.ToString();
      }
      virtual void Merge(const Slice& key, const Slice& value) {
        // ignore merge for now
        //(*map_)[key.ToString()] = value.ToString();
      }
      virtual void Delete(const Slice& key) {
        map_->erase(key.ToString());
      }
    };
    Handler handler;
    handler.map_ = &map_;
    return batch->Iterate(&handler);
  }

  using DB::GetProperty;
  virtual bool GetProperty(const ColumnFamilyHandle& column_family,
                           const Slice& property, std::string* value) {
    return false;
  }
  using DB::GetApproximateSizes;
  virtual void GetApproximateSizes(const ColumnFamilyHandle& column_family,
                                   const Range* range, int n, uint64_t* sizes) {
    for (int i = 0; i < n; i++) {
      sizes[i] = 0;
    }
  }
  using DB::CompactRange;
  virtual Status CompactRange(const ColumnFamilyHandle& column_family,
                              const Slice* start, const Slice* end,
                              bool reduce_level, int target_level) {
    return Status::NotSupported("Not supported operation.");
  }

  using DB::NumberLevels;
  virtual int NumberLevels(const ColumnFamilyHandle& column_family) {
    return 1;
  }

  using DB::MaxMemCompactionLevel;
  virtual int MaxMemCompactionLevel(const ColumnFamilyHandle& column_family) {
    return 1;
  }

  using DB::Level0StopWriteTrigger;
  virtual int Level0StopWriteTrigger(const ColumnFamilyHandle& column_family) {
    return -1;
  }

  virtual const std::string& GetName() const {
    return name_;
  }

  virtual Env* GetEnv() const {
    return nullptr;
  }

  using DB::GetOptions;
  virtual const Options& GetOptions(const ColumnFamilyHandle& column_family)
      const {
    return options_;
  }

  using DB::Flush;
  virtual Status Flush(const rocksdb::FlushOptions& options,
                       const ColumnFamilyHandle& column_family) {
    Status ret;
    return ret;
  }

  virtual Status DisableFileDeletions() {
    return Status::OK();
  }
  virtual Status EnableFileDeletions(bool force) {
    return Status::OK();
  }
  virtual Status GetLiveFiles(std::vector<std::string>&, uint64_t* size,
                              bool flush_memtable = true) {
    return Status::OK();
  }

  virtual Status GetSortedWalFiles(VectorLogPtr& files) {
    return Status::OK();
  }

  virtual Status DeleteFile(std::string name) {
    return Status::OK();
  }

  virtual Status GetDbIdentity(std::string& identity) {
    return Status::OK();
  }

  virtual SequenceNumber GetLatestSequenceNumber() const {
    return 0;
  }
  virtual Status GetUpdatesSince(rocksdb::SequenceNumber,
                                 unique_ptr<rocksdb::TransactionLogIterator>*) {
    return Status::NotSupported("Not supported in Model DB");
  }

 private:
  class ModelIter: public Iterator {
   public:
    ModelIter(const KVMap* map, bool owned)
        : map_(map), owned_(owned), iter_(map_->end()) {
    }
    ~ModelIter() {
      if (owned_) delete map_;
    }
    virtual bool Valid() const { return iter_ != map_->end(); }
    virtual void SeekToFirst() { iter_ = map_->begin(); }
    virtual void SeekToLast() {
      if (map_->empty()) {
        iter_ = map_->end();
      } else {
        iter_ = map_->find(map_->rbegin()->first);
      }
    }
    virtual void Seek(const Slice& k) {
      iter_ = map_->lower_bound(k.ToString());
    }
    virtual void Next() { ++iter_; }
    virtual void Prev() { --iter_; }
    virtual Slice key() const { return iter_->first; }
    virtual Slice value() const { return iter_->second; }
    virtual Status status() const { return Status::OK(); }
   private:
    const KVMap* const map_;
    const bool owned_;  // Do we own map_
    KVMap::const_iterator iter_;
  };
  const Options options_;
  KVMap map_;
  std::string name_ = "";
};

static std::string RandomKey(Random* rnd, int minimum = 0) {
  int len;
  do {
    len = (rnd->OneIn(3)
           ? 1                // Short sometimes to encourage collisions
           : (rnd->OneIn(100) ? rnd->Skewed(10) : rnd->Uniform(10)));
  } while (len < minimum);
  return test::RandomKey(rnd, len);
}

static bool CompareIterators(int step,
                             DB* model,
                             DB* db,
                             const Snapshot* model_snap,
                             const Snapshot* db_snap) {
  ReadOptions options;
  options.snapshot = model_snap;
  Iterator* miter = model->NewIterator(options);
  options.snapshot = db_snap;
  Iterator* dbiter = db->NewIterator(options);
  bool ok = true;
  int count = 0;
  for (miter->SeekToFirst(), dbiter->SeekToFirst();
       ok && miter->Valid() && dbiter->Valid();
       miter->Next(), dbiter->Next()) {
    count++;
    if (miter->key().compare(dbiter->key()) != 0) {
      fprintf(stderr, "step %d: Key mismatch: '%s' vs. '%s'\n",
              step,
              EscapeString(miter->key()).c_str(),
              EscapeString(dbiter->key()).c_str());
      ok = false;
      break;
    }

    if (miter->value().compare(dbiter->value()) != 0) {
      fprintf(stderr, "step %d: Value mismatch for key '%s': '%s' vs. '%s'\n",
              step,
              EscapeString(miter->key()).c_str(),
              EscapeString(miter->value()).c_str(),
              EscapeString(miter->value()).c_str());
      ok = false;
    }
  }

  if (ok) {
    if (miter->Valid() != dbiter->Valid()) {
      fprintf(stderr, "step %d: Mismatch at end of iterators: %d vs. %d\n",
              step, miter->Valid(), dbiter->Valid());
      ok = false;
    }
  }
  delete miter;
  delete dbiter;
  return ok;
}

TEST(DBTest, Randomized) {
  Random rnd(test::RandomSeed());
  do {
    ModelDB model(CurrentOptions());
    const int N = 10000;
    const Snapshot* model_snap = nullptr;
    const Snapshot* db_snap = nullptr;
    std::string k, v;
    for (int step = 0; step < N; step++) {
      // TODO(sanjay): Test Get() works
      int p = rnd.Uniform(100);
      int minimum = 0;
      if (option_config_ == kHashSkipList ||
          option_config_ == kHashLinkList ||
          option_config_ == kPlainTableFirstBytePrefix) {
        minimum = 1;
      }
      if (p < 45) {                               // Put
        k = RandomKey(&rnd, minimum);
        v = RandomString(&rnd,
                         rnd.OneIn(20)
                         ? 100 + rnd.Uniform(100)
                         : rnd.Uniform(8));
        ASSERT_OK(model.Put(WriteOptions(), k, v));
        ASSERT_OK(db_->Put(WriteOptions(), k, v));

      } else if (p < 90) {                        // Delete
        k = RandomKey(&rnd, minimum);
        ASSERT_OK(model.Delete(WriteOptions(), k));
        ASSERT_OK(db_->Delete(WriteOptions(), k));


      } else {                                    // Multi-element batch
        WriteBatch b;
        const int num = rnd.Uniform(8);
        for (int i = 0; i < num; i++) {
          if (i == 0 || !rnd.OneIn(10)) {
            k = RandomKey(&rnd, minimum);
          } else {
            // Periodically re-use the same key from the previous iter, so
            // we have multiple entries in the write batch for the same key
          }
          if (rnd.OneIn(2)) {
            v = RandomString(&rnd, rnd.Uniform(10));
            b.Put(k, v);
          } else {
            b.Delete(k);
          }
        }
        ASSERT_OK(model.Write(WriteOptions(), &b));
        ASSERT_OK(db_->Write(WriteOptions(), &b));
      }

      if ((step % 100) == 0) {
        ASSERT_TRUE(CompareIterators(step, &model, db_, nullptr, nullptr));
        ASSERT_TRUE(CompareIterators(step, &model, db_, model_snap, db_snap));
        // Save a snapshot from each DB this time that we'll use next
        // time we compare things, to make sure the current state is
        // preserved with the snapshot
        if (model_snap != nullptr) model.ReleaseSnapshot(model_snap);
        if (db_snap != nullptr) db_->ReleaseSnapshot(db_snap);

        Reopen();
        ASSERT_TRUE(CompareIterators(step, &model, db_, nullptr, nullptr));

        model_snap = model.GetSnapshot();
        db_snap = db_->GetSnapshot();
      }
    }
    if (model_snap != nullptr) model.ReleaseSnapshot(model_snap);
    if (db_snap != nullptr) db_->ReleaseSnapshot(db_snap);
  } while (ChangeOptions(kSkipDeletesFilterFirst));
}

TEST(DBTest, MultiGetSimple) {
  do {
    ASSERT_OK(db_->Put(WriteOptions(),"k1","v1"));
    ASSERT_OK(db_->Put(WriteOptions(),"k2","v2"));
    ASSERT_OK(db_->Put(WriteOptions(),"k3","v3"));
    ASSERT_OK(db_->Put(WriteOptions(),"k4","v4"));
    ASSERT_OK(db_->Delete(WriteOptions(),"k4"));
    ASSERT_OK(db_->Put(WriteOptions(),"k5","v5"));
    ASSERT_OK(db_->Delete(WriteOptions(),"no_key"));

    std::vector<Slice> keys(6);
    keys[0] = "k1";
    keys[1] = "k2";
    keys[2] = "k3";
    keys[3] = "k4";
    keys[4] = "k5";
    keys[5] = "no_key";

    std::vector<std::string> values(20,"Temporary data to be overwritten");

    std::vector<Status> s =  db_->MultiGet(ReadOptions(),keys,&values);
    ASSERT_EQ(values.size(),keys.size());
    ASSERT_EQ(values[0], "v1");
    ASSERT_EQ(values[1], "v2");
    ASSERT_EQ(values[2], "v3");
    ASSERT_EQ(values[4], "v5");

    ASSERT_OK(s[0]);
    ASSERT_OK(s[1]);
    ASSERT_OK(s[2]);
    ASSERT_TRUE(s[3].IsNotFound());
    ASSERT_OK(s[4]);
    ASSERT_TRUE(s[5].IsNotFound());
  } while (ChangeCompactOptions());
}

TEST(DBTest, MultiGetEmpty) {
  do {
    // Empty Key Set
    std::vector<Slice> keys;
    std::vector<std::string> values;
    std::vector<Status> s = db_->MultiGet(ReadOptions(),keys,&values);
    ASSERT_EQ((int)s.size(),0);

    // Empty Database, Empty Key Set
    DestroyAndReopen();
    s = db_->MultiGet(ReadOptions(), keys, &values);
    ASSERT_EQ((int)s.size(),0);

    // Empty Database, Search for Keys
    keys.resize(2);
    keys[0] = "a";
    keys[1] = "b";
    s = db_->MultiGet(ReadOptions(),keys,&values);
    ASSERT_EQ((int)s.size(), 2);
    ASSERT_TRUE(s[0].IsNotFound() && s[1].IsNotFound());
  } while (ChangeCompactOptions());
}

void PrefixScanInit(DBTest *dbtest) {
  char buf[100];
  std::string keystr;
  const int small_range_sstfiles = 5;
  const int big_range_sstfiles = 5;

  // Generate 11 sst files with the following prefix ranges.
  // GROUP 0: [0,10]                              (level 1)
  // GROUP 1: [1,2], [2,3], [3,4], [4,5], [5, 6]  (level 0)
  // GROUP 2: [0,6], [0,7], [0,8], [0,9], [0,10]  (level 0)
  //
  // A seek with the previous API would do 11 random I/Os (to all the
  // files).  With the new API and a prefix filter enabled, we should
  // only do 2 random I/O, to the 2 files containing the key.

  // GROUP 0
  snprintf(buf, sizeof(buf), "%02d______:start", 0);
  keystr = std::string(buf);
  ASSERT_OK(dbtest->Put(keystr, keystr));
  snprintf(buf, sizeof(buf), "%02d______:end", 10);
  keystr = std::string(buf);
  ASSERT_OK(dbtest->Put(keystr, keystr));
  dbtest->dbfull()->TEST_FlushMemTable();
  dbtest->dbfull()->CompactRange(nullptr, nullptr); // move to level 1

  // GROUP 1
  for (int i = 1; i <= small_range_sstfiles; i++) {
    snprintf(buf, sizeof(buf), "%02d______:start", i);
    keystr = std::string(buf);
    ASSERT_OK(dbtest->Put(keystr, keystr));
    snprintf(buf, sizeof(buf), "%02d______:end", i+1);
    keystr = std::string(buf);
    ASSERT_OK(dbtest->Put(keystr, keystr));
    dbtest->dbfull()->TEST_FlushMemTable();
  }

  // GROUP 2
  for (int i = 1; i <= big_range_sstfiles; i++) {
    std::string keystr;
    snprintf(buf, sizeof(buf), "%02d______:start", 0);
    keystr = std::string(buf);
    ASSERT_OK(dbtest->Put(keystr, keystr));
    snprintf(buf, sizeof(buf), "%02d______:end",
             small_range_sstfiles+i+1);
    keystr = std::string(buf);
    ASSERT_OK(dbtest->Put(keystr, keystr));
    dbtest->dbfull()->TEST_FlushMemTable();
  }
}

TEST(DBTest, PrefixScan) {
  ReadOptions ro = ReadOptions();
  int count;
  Slice prefix;
  Slice key;
  char buf[100];
  Iterator* iter;
  snprintf(buf, sizeof(buf), "03______:");
  prefix = Slice(buf, 8);
  key = Slice(buf, 9);
  // db configs
  env_->count_random_reads_ = true;
  Options options = CurrentOptions();
  options.env = env_;
  options.no_block_cache = true;
  options.filter_policy = NewBloomFilterPolicy(10);
  options.prefix_extractor = NewFixedPrefixTransform(8);
  options.whole_key_filtering = false;
  options.disable_auto_compactions = true;
  options.max_background_compactions = 2;
  options.create_if_missing = true;
  options.disable_seek_compaction = true;
  // Tricky: options.prefix_extractor will be released by
  // NewHashSkipListRepFactory after use.
  options.memtable_factory.reset(
      NewHashSkipListRepFactory(options.prefix_extractor));

  // prefix specified, with blooms: 2 RAND I/Os
  // SeekToFirst
  DestroyAndReopen(&options);
  PrefixScanInit(this);
  count = 0;
  env_->random_read_counter_.Reset();
  ro.prefix = &prefix;
  iter = db_->NewIterator(ro);
  for (iter->SeekToFirst(); iter->Valid(); iter->Next()) {
    assert(iter->key().starts_with(prefix));
    count++;
  }
  ASSERT_OK(iter->status());
  delete iter;
  ASSERT_EQ(count, 2);
  ASSERT_EQ(env_->random_read_counter_.Read(), 2);

  // prefix specified, with blooms: 2 RAND I/Os
  // Seek
  DestroyAndReopen(&options);
  PrefixScanInit(this);
  count = 0;
  env_->random_read_counter_.Reset();
  ro.prefix = &prefix;
  iter = db_->NewIterator(ro);
  for (iter->Seek(key); iter->Valid(); iter->Next()) {
    assert(iter->key().starts_with(prefix));
    count++;
  }
  ASSERT_OK(iter->status());
  delete iter;
  ASSERT_EQ(count, 2);
  ASSERT_EQ(env_->random_read_counter_.Read(), 2);

  // no prefix specified: 11 RAND I/Os
  DestroyAndReopen(&options);
  PrefixScanInit(this);
  count = 0;
  env_->random_read_counter_.Reset();
  iter = db_->NewIterator(ReadOptions());
  for (iter->Seek(prefix); iter->Valid(); iter->Next()) {
    if (! iter->key().starts_with(prefix)) {
      break;
    }
    count++;
  }
  ASSERT_OK(iter->status());
  delete iter;
  ASSERT_EQ(count, 2);
  ASSERT_EQ(env_->random_read_counter_.Read(), 11);
  Close();
  delete options.filter_policy;
}

std::string MakeKey(unsigned int num) {
  char buf[30];
  snprintf(buf, sizeof(buf), "%016u", num);
  return std::string(buf);
}

void BM_LogAndApply(int iters, int num_base_files) {
  std::string dbname = test::TmpDir() + "/rocksdb_test_benchmark";
  ASSERT_OK(DestroyDB(dbname, Options()));

  DB* db = nullptr;
  Options opts;
  opts.create_if_missing = true;
  Status s = DB::Open(opts, dbname, &db);
  ASSERT_OK(s);
  ASSERT_TRUE(db != nullptr);

  delete db;
  db = nullptr;

  Env* env = Env::Default();

  port::Mutex mu;
  MutexLock l(&mu);

  Options options;
  EnvOptions sopt;
  VersionSet vset(dbname, &options, sopt, nullptr);
  std::vector<ColumnFamilyDescriptor> dummy;
  dummy.push_back(ColumnFamilyDescriptor());
  ASSERT_OK(vset.Recover(dummy));
  auto default_cfd = vset.GetColumnFamilySet()->GetDefault();
  VersionEdit vbase;
  uint64_t fnum = 1;
  for (int i = 0; i < num_base_files; i++) {
    InternalKey start(MakeKey(2*fnum), 1, kTypeValue);
    InternalKey limit(MakeKey(2*fnum+1), 1, kTypeDeletion);
    vbase.AddFile(2, fnum++, 1 /* file size */, start, limit, 1, 1);
  }
  ASSERT_OK(vset.LogAndApply(default_cfd, &vbase, &mu));

  uint64_t start_micros = env->NowMicros();

  for (int i = 0; i < iters; i++) {
    VersionEdit vedit;
    vedit.DeleteFile(2, fnum);
    InternalKey start(MakeKey(2*fnum), 1, kTypeValue);
    InternalKey limit(MakeKey(2*fnum+1), 1, kTypeDeletion);
    vedit.AddFile(2, fnum++, 1 /* file size */, start, limit, 1, 1);
    vset.LogAndApply(default_cfd, &vedit, &mu);
  }
  uint64_t stop_micros = env->NowMicros();
  unsigned int us = stop_micros - start_micros;
  char buf[16];
  snprintf(buf, sizeof(buf), "%d", num_base_files);
  fprintf(stderr,
          "BM_LogAndApply/%-6s   %8d iters : %9u us (%7.0f us / iter)\n",
          buf, iters, us, ((float)us) / iters);
}

TEST(DBTest, TailingIteratorSingle) {
  ReadOptions read_options;
  read_options.tailing = true;

  std::unique_ptr<Iterator> iter(db_->NewIterator(read_options));
  iter->SeekToFirst();
  ASSERT_TRUE(!iter->Valid());

  // add a record and check that iter can see it
  ASSERT_OK(db_->Put(WriteOptions(), "mirko", "fodor"));
  iter->SeekToFirst();
  ASSERT_TRUE(iter->Valid());
  ASSERT_EQ(iter->key().ToString(), "mirko");

  iter->Next();
  ASSERT_TRUE(!iter->Valid());
}

TEST(DBTest, TailingIteratorKeepAdding) {
  ReadOptions read_options;
  read_options.tailing = true;

  std::unique_ptr<Iterator> iter(db_->NewIterator(read_options));
  std::string value(1024, 'a');

  const int num_records = 10000;
  for (int i = 0; i < num_records; ++i) {
    char buf[32];
    snprintf(buf, sizeof(buf), "%016d", i);

    Slice key(buf, 16);
    ASSERT_OK(db_->Put(WriteOptions(), key, value));

    iter->Seek(key);
    ASSERT_TRUE(iter->Valid());
    ASSERT_EQ(iter->key().compare(key), 0);
  }
}

TEST(DBTest, TailingIteratorDeletes) {
  ReadOptions read_options;
  read_options.tailing = true;

  std::unique_ptr<Iterator> iter(db_->NewIterator(read_options));

  // write a single record, read it using the iterator, then delete it
  ASSERT_OK(db_->Put(WriteOptions(), "0test", "test"));
  iter->SeekToFirst();
  ASSERT_TRUE(iter->Valid());
  ASSERT_EQ(iter->key().ToString(), "0test");
  ASSERT_OK(db_->Delete(WriteOptions(), "0test"));

  // write many more records
  const int num_records = 10000;
  std::string value(1024, 'A');

  for (int i = 0; i < num_records; ++i) {
    char buf[32];
    snprintf(buf, sizeof(buf), "1%015d", i);

    Slice key(buf, 16);
    ASSERT_OK(db_->Put(WriteOptions(), key, value));
  }

  // force a flush to make sure that no records are read from memtable
  dbfull()->TEST_FlushMemTable();

  // skip "0test"
  iter->Next();

  // make sure we can read all new records using the existing iterator
  int count = 0;
  for (; iter->Valid(); iter->Next(), ++count) ;

  ASSERT_EQ(count, num_records);
}

TEST(DBTest, TailingIteratorPrefixSeek) {
  ReadOptions read_options;
  read_options.tailing = true;
  read_options.prefix_seek = true;

  auto prefix_extractor = NewFixedPrefixTransform(2);

  Options options = CurrentOptions();
  options.env = env_;
  options.create_if_missing = true;
  options.disable_auto_compactions = true;
  options.prefix_extractor = prefix_extractor;
  options.memtable_factory.reset(NewHashSkipListRepFactory(prefix_extractor));
  DestroyAndReopen(&options);

  std::unique_ptr<Iterator> iter(db_->NewIterator(read_options));
  ASSERT_OK(db_->Put(WriteOptions(), "0101", "test"));

  dbfull()->TEST_FlushMemTable();

  ASSERT_OK(db_->Put(WriteOptions(), "0202", "test"));

  // Seek(0102) shouldn't find any records since 0202 has a different prefix
  iter->Seek("0102");
  ASSERT_TRUE(!iter->Valid());

  iter->Seek("0202");
  ASSERT_TRUE(iter->Valid());
  ASSERT_EQ(iter->key().ToString(), "0202");

  iter->Next();
  ASSERT_TRUE(!iter->Valid());
}


}  // namespace rocksdb

int main(int argc, char** argv) {
  if (argc > 1 && std::string(argv[1]) == "--benchmark") {
    rocksdb::BM_LogAndApply(1000, 1);
    rocksdb::BM_LogAndApply(1000, 100);
    rocksdb::BM_LogAndApply(1000, 10000);
    rocksdb::BM_LogAndApply(100, 100000);
    return 0;
  }

  return rocksdb::test::RunAllTests();
}<|MERGE_RESOLUTION|>--- conflicted
+++ resolved
@@ -563,14 +563,7 @@
             case kTypeDeletion:
               result += "DEL";
               break;
-<<<<<<< HEAD
-            case kTypeColumnFamilyDeletion:
-            case kTypeColumnFamilyValue:
-            case kTypeColumnFamilyMerge:
-            case kTypeLogData:
-=======
             default:
->>>>>>> 4564b2e8
               assert(false);
               break;
           }
