--- conflicted
+++ resolved
@@ -271,8 +271,6 @@
   for (auto& memtable : memlist_) {
     total_memtable_size += memtable->ApproximateMemoryUsage();
   }
-<<<<<<< HEAD
-=======
   for (auto& memtable : memlist_history_) {
     total_memtable_size += memtable->ApproximateMemoryUsage();
   }
@@ -306,7 +304,6 @@
 
     UnrefMemTable(to_delete, x);
   }
->>>>>>> 4cfbd87a
 }
 
 // Returns true if there is at least one memtable on which flush has
@@ -653,14 +650,6 @@
     ++num_entries;
     edit_lists.emplace_back(edits);
   }
-<<<<<<< HEAD
-  // Mark the version edits as an atomic group
-  for (auto& edits : edit_lists) {
-    assert(edits.size() == 1);
-    edits[0]->MarkAtomicGroup(--num_entries);
-  }
-  assert(0 == num_entries);
-=======
   // Mark the version edits as an atomic group if the number of version edits
   // exceeds 1.
   if (cfds.size() > 1) {
@@ -670,7 +659,6 @@
     }
     assert(0 == num_entries);
   }
->>>>>>> 4cfbd87a
 
   // this can release and reacquire the mutex.
   s = vset->LogAndApply(cfds, mutable_cf_options_list, edit_lists, mu,
@@ -681,11 +669,7 @@
     imm->InstallNewVersion();
   }
 
-<<<<<<< HEAD
-  if (s.ok() || s.IsShutdownInProgress()) {
-=======
   if (s.ok() || s.IsColumnFamilyDropped()) {
->>>>>>> 4cfbd87a
     for (size_t i = 0; i != cfds.size(); ++i) {
       if (cfds[i]->IsDropped()) {
         continue;
@@ -700,11 +684,8 @@
                          cfds[i]->GetName().c_str(), m->GetFileNumber(),
                          mem_id);
         imm->current_->Remove(m, to_delete);
-<<<<<<< HEAD
-=======
         imm->UpdateMemoryUsageExcludingLast();
         imm->ResetTrimHistoryNeeded();
->>>>>>> 4cfbd87a
       }
     }
   } else {
@@ -730,8 +711,6 @@
   return s;
 }
 
-<<<<<<< HEAD
-=======
 void MemTableList::RemoveOldMemTables(uint64_t log_number,
                                       autovector<MemTable*>* to_delete) {
   assert(to_delete != nullptr);
@@ -752,5 +731,4 @@
   ResetTrimHistoryNeeded();
 }
 
->>>>>>> 4cfbd87a
 }  // namespace rocksdb