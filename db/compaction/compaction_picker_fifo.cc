//  Copyright (c) 2011-present, Facebook, Inc.  All rights reserved.
//  This source code is licensed under both the GPLv2 (found in the
//  COPYING file in the root directory) and Apache 2.0 License
//  (found in the LICENSE.Apache file in the root directory).
//
// Copyright (c) 2011 The LevelDB Authors. All rights reserved.
// Use of this source code is governed by a BSD-style license that can be
// found in the LICENSE file. See the AUTHORS file for names of contributors.

#include "db/compaction/compaction_picker_fifo.h"
#ifndef ROCKSDB_LITE

#include <cinttypes>
#include <string>
#include <vector>
#include "db/column_family.h"
#include "logging/log_buffer.h"
#include "util/string_util.h"

namespace ROCKSDB_NAMESPACE {
namespace {
uint64_t GetTotalFilesSize(const std::vector<FileMetaData*>& files) {
  uint64_t total_size = 0;
  for (const auto& f : files) {
    total_size += f->fd.file_size;
  }
  return total_size;
}
}  // anonymous namespace

bool FIFOCompactionPicker::NeedsCompaction(
    const VersionStorageInfo* vstorage) const {
  const int kLevel0 = 0;
  return vstorage->CompactionScore(kLevel0) >= 1;
}

Compaction* FIFOCompactionPicker::PickTTLCompaction(
    const std::string& cf_name, const MutableCFOptions& mutable_cf_options,
    VersionStorageInfo* vstorage, LogBuffer* log_buffer) {
  assert(mutable_cf_options.ttl > 0);

  const int kLevel0 = 0;
  const std::vector<FileMetaData*>& level_files = vstorage->LevelFiles(kLevel0);
  uint64_t total_size = GetTotalFilesSize(level_files);

  int64_t _current_time;
  auto status = ioptions_.env->GetCurrentTime(&_current_time);
  if (!status.ok()) {
    ROCKS_LOG_BUFFER(log_buffer,
                     "[%s] FIFO compaction: Couldn't get current time: %s. "
                     "Not doing compactions based on TTL. ",
                     cf_name.c_str(), status.ToString().c_str());
    return nullptr;
  }
  const uint64_t current_time = static_cast<uint64_t>(_current_time);

  if (!level0_compactions_in_progress_.empty()) {
    ROCKS_LOG_BUFFER(
        log_buffer,
        "[%s] FIFO compaction: Already executing compaction. No need "
        "to run parallel compactions since compactions are very fast",
        cf_name.c_str());
    return nullptr;
  }

  std::vector<CompactionInputFiles> inputs;
  inputs.emplace_back();
  inputs[0].level = 0;

  // avoid underflow
  if (current_time > mutable_cf_options.ttl) {
    for (auto ritr = level_files.rbegin(); ritr != level_files.rend(); ++ritr) {
      FileMetaData* f = *ritr;
<<<<<<< HEAD
=======
      assert(f);
>>>>>>> dc6a7770
      if (f->fd.table_reader && f->fd.table_reader->GetTableProperties()) {
        uint64_t creation_time =
            f->fd.table_reader->GetTableProperties()->creation_time;
        if (creation_time == 0 ||
            creation_time >= (current_time - mutable_cf_options.ttl)) {
          break;
        }
      }
      total_size -= f->compensated_file_size;
      inputs[0].files.push_back(f);
    }
  }

  // Return a nullptr and proceed to size-based FIFO compaction if:
  // 1. there are no files older than ttl OR
  // 2. there are a few files older than ttl, but deleting them will not bring
  //    the total size to be less than max_table_files_size threshold.
  if (inputs[0].files.empty() ||
      total_size >
          mutable_cf_options.compaction_options_fifo.max_table_files_size) {
    return nullptr;
  }

  for (const auto& f : inputs[0].files) {
    uint64_t creation_time = 0;
<<<<<<< HEAD
    if (f && f->fd.table_reader && f->fd.table_reader->GetTableProperties()) {
=======
    assert(f);
    if (f->fd.table_reader && f->fd.table_reader->GetTableProperties()) {
>>>>>>> dc6a7770
      creation_time = f->fd.table_reader->GetTableProperties()->creation_time;
    }
    ROCKS_LOG_BUFFER(log_buffer,
                     "[%s] FIFO compaction: picking file %" PRIu64
                     " with creation time %" PRIu64 " for deletion",
                     cf_name.c_str(), f->fd.GetNumber(), creation_time);
  }

  Compaction* c = new Compaction(
      vstorage, ioptions_, mutable_cf_options, std::move(inputs), 0, 0, 0, 0,
      kNoCompression, mutable_cf_options.compression_opts,
      /* max_subcompactions */ 0, {}, /* is manual */ false,
      vstorage->CompactionScore(0),
      /* is deletion compaction */ true, CompactionReason::kFIFOTtl);
  return c;
}

Compaction* FIFOCompactionPicker::PickSizeCompaction(
    const std::string& cf_name, const MutableCFOptions& mutable_cf_options,
    VersionStorageInfo* vstorage, LogBuffer* log_buffer) {
  const int kLevel0 = 0;
  const std::vector<FileMetaData*>& level_files = vstorage->LevelFiles(kLevel0);
  uint64_t total_size = GetTotalFilesSize(level_files);

  if (total_size <=
          mutable_cf_options.compaction_options_fifo.max_table_files_size ||
      level_files.size() == 0) {
    // total size not exceeded
    if (mutable_cf_options.compaction_options_fifo.allow_compaction &&
        level_files.size() > 0) {
      CompactionInputFiles comp_inputs;
      // try to prevent same files from being compacted multiple times, which
      // could produce large files that may never TTL-expire. Achieve this by
      // disallowing compactions with files larger than memtable (inflate its
      // size by 10% to account for uncompressed L0 files that may have size
      // slightly greater than memtable size limit).
      size_t max_compact_bytes_per_del_file =
          static_cast<size_t>(MultiplyCheckOverflow(
              static_cast<uint64_t>(mutable_cf_options.write_buffer_size),
              1.1));
      if (FindIntraL0Compaction(
              level_files,
              mutable_cf_options
                  .level0_file_num_compaction_trigger /* min_files_to_compact */
              ,
              max_compact_bytes_per_del_file,
              mutable_cf_options.max_compaction_bytes, &comp_inputs)) {
        Compaction* c = new Compaction(
            vstorage, ioptions_, mutable_cf_options, {comp_inputs}, 0,
            16 * 1024 * 1024 /* output file size limit */,
            0 /* max compaction bytes, not applicable */,
            0 /* output path ID */, mutable_cf_options.compression,
            mutable_cf_options.compression_opts, 0 /* max_subcompactions */, {},
            /* is manual */ false, vstorage->CompactionScore(0),
            /* is deletion compaction */ false,
            CompactionReason::kFIFOReduceNumFiles);
        return c;
      }
    }

    ROCKS_LOG_BUFFER(
        log_buffer,
        "[%s] FIFO compaction: nothing to do. Total size %" PRIu64
        ", max size %" PRIu64 "\n",
        cf_name.c_str(), total_size,
        mutable_cf_options.compaction_options_fifo.max_table_files_size);
    return nullptr;
  }

  if (!level0_compactions_in_progress_.empty()) {
    ROCKS_LOG_BUFFER(
        log_buffer,
        "[%s] FIFO compaction: Already executing compaction. No need "
        "to run parallel compactions since compactions are very fast",
        cf_name.c_str());
    return nullptr;
  }

  std::vector<CompactionInputFiles> inputs;
  inputs.emplace_back();
  inputs[0].level = 0;

  for (auto ritr = level_files.rbegin(); ritr != level_files.rend(); ++ritr) {
    auto f = *ritr;
    total_size -= f->compensated_file_size;
    inputs[0].files.push_back(f);
    char tmp_fsize[16];
    AppendHumanBytes(f->fd.GetFileSize(), tmp_fsize, sizeof(tmp_fsize));
    ROCKS_LOG_BUFFER(log_buffer,
                     "[%s] FIFO compaction: picking file %" PRIu64
                     " with size %s for deletion",
                     cf_name.c_str(), f->fd.GetNumber(), tmp_fsize);
    if (total_size <=
        mutable_cf_options.compaction_options_fifo.max_table_files_size) {
      break;
    }
  }

  Compaction* c = new Compaction(
      vstorage, ioptions_, mutable_cf_options, std::move(inputs), 0, 0, 0, 0,
      kNoCompression, mutable_cf_options.compression_opts,
      /* max_subcompactions */ 0, {}, /* is manual */ false,
      vstorage->CompactionScore(0),
      /* is deletion compaction */ true, CompactionReason::kFIFOMaxSize);
  return c;
}

Compaction* FIFOCompactionPicker::PickCompaction(
    const std::string& cf_name, const MutableCFOptions& mutable_cf_options,
    VersionStorageInfo* vstorage, LogBuffer* log_buffer,
    SequenceNumber /*earliest_memtable_seqno*/) {
  assert(vstorage->num_levels() == 1);

  Compaction* c = nullptr;
  if (mutable_cf_options.ttl > 0) {
    c = PickTTLCompaction(cf_name, mutable_cf_options, vstorage, log_buffer);
  }
  if (c == nullptr) {
    c = PickSizeCompaction(cf_name, mutable_cf_options, vstorage, log_buffer);
  }
  RegisterCompaction(c);
  return c;
}

Compaction* FIFOCompactionPicker::CompactRange(
    const std::string& cf_name, const MutableCFOptions& mutable_cf_options,
    VersionStorageInfo* vstorage, int input_level, int output_level,
    const CompactRangeOptions& /*compact_range_options*/,
    const InternalKey* /*begin*/, const InternalKey* /*end*/,
    InternalKey** compaction_end, bool* /*manual_conflict*/,
    uint64_t /*max_file_num_to_ignore*/) {
#ifdef NDEBUG
  (void)input_level;
  (void)output_level;
#endif
  assert(input_level == 0);
  assert(output_level == 0);
  *compaction_end = nullptr;
  LogBuffer log_buffer(InfoLogLevel::INFO_LEVEL, ioptions_.info_log);
  Compaction* c =
      PickCompaction(cf_name, mutable_cf_options, vstorage, &log_buffer);
  log_buffer.FlushBufferToLog();
  return c;
}

}  // namespace ROCKSDB_NAMESPACE
#endif  // !ROCKSDB_LITE<|MERGE_RESOLUTION|>--- conflicted
+++ resolved
@@ -71,10 +71,7 @@
   if (current_time > mutable_cf_options.ttl) {
     for (auto ritr = level_files.rbegin(); ritr != level_files.rend(); ++ritr) {
       FileMetaData* f = *ritr;
-<<<<<<< HEAD
-=======
       assert(f);
->>>>>>> dc6a7770
       if (f->fd.table_reader && f->fd.table_reader->GetTableProperties()) {
         uint64_t creation_time =
             f->fd.table_reader->GetTableProperties()->creation_time;
@@ -100,12 +97,8 @@
 
   for (const auto& f : inputs[0].files) {
     uint64_t creation_time = 0;
-<<<<<<< HEAD
-    if (f && f->fd.table_reader && f->fd.table_reader->GetTableProperties()) {
-=======
     assert(f);
     if (f->fd.table_reader && f->fd.table_reader->GetTableProperties()) {
->>>>>>> dc6a7770
       creation_time = f->fd.table_reader->GetTableProperties()->creation_time;
     }
     ROCKS_LOG_BUFFER(log_buffer,
